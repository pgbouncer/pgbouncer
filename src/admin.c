--- conflicted
+++ resolved
@@ -597,25 +597,17 @@
 
 	pktbuf_write_RowDescription(buf, "sssii", "name", "pool_size", "pool_mode", "max_user_connections", "current_connections");
 	statlist_for_each(item, &user_list) {
-<<<<<<< HEAD
 		PgGlobalUser *user = container_of(item, PgGlobalUser, head);
-=======
-		user = container_of(item, PgUser, head);
 		if (user->pool_size >= 0)
 			snprintf(pool_size_str, sizeof(pool_size_str), "%9d", user->pool_size);
->>>>>>> e18f6007
 		pool_mode_str = NULL;
 
 		cv.value_p = &user->pool_mode;
 		if (user->pool_mode != POOL_INHERIT)
 			pool_mode_str = cf_get_lookup(&cv);
 
-<<<<<<< HEAD
-		pktbuf_write_DataRow(buf, "ssii", user->credentials.name,
-=======
-		pktbuf_write_DataRow(buf, "sssii", user->name,
+		pktbuf_write_DataRow(buf, "sssii", user->credentials.name,
 				     pool_size_str,
->>>>>>> e18f6007
 				     pool_mode_str,
 				     user_max_connections(user),
 				     user->connection_count
