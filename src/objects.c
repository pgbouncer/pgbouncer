--- conflicted
+++ resolved
@@ -2192,31 +2192,19 @@
 		return;
 	}
 
-<<<<<<< HEAD
-	/* drop the connection, if fails, retry later in justfree list */
-	if (!sbuf_close(&req->sbuf))
-		log_noise("sbuf_close failed, retry later");
-
 	server = main_client->link;
 
-	/* ignore cancel request if the server is setting vars*/
 	if (server->setting_vars) {
-                slog_error(req, "ignore cancel request");
-		disconnect_client(req, false, "don't cancel server during setting vars");
+		disconnect_client(req, false, "ignoring cancel request for server that is setting vars");
 		return;
 	}
 
-	/* remember server key */
-	memcpy(req->cancel_key, server->cancel_key, 8);
-=======
 	/*
 	 * Link the cancel request and the server on which the query is being
 	 * cancelled in a many-to-one way.
 	 */
-	server = main_client->link;
 	req->canceled_server = server;
 	statlist_append(&server->canceling_clients, &req->cancel_head);
->>>>>>> 1275e3cf
 
 	/*
 	 * Attach to the target pool and change state to waiting_cancel. This way
