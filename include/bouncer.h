--- conflicted
+++ resolved
@@ -655,12 +655,10 @@
 	struct StatList outstanding_requests;
 
 	SocketState state : 8;		/* this also specifies socket location */
-<<<<<<< HEAD
-	bool contributes_db_client_count : 1;
-=======
-
+	
+  bool contributes_db_client_count : 1;
 	bool user_connection_counted : 1;
->>>>>>> 585a6300
+  
 	bool ready : 1;			/* server: accepts new query */
 	bool idle_tx : 1;		/* server: idling in tx */
 	bool close_needed : 1;		/* server: this socket must be closed ASAP */
