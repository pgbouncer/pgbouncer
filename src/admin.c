--- conflicted
+++ resolved
@@ -502,12 +502,8 @@
 	statlist_for_each(item, &database_list) {
 		db = container_of(item, PgDatabase, head);
 
-<<<<<<< HEAD
+		server_lifetime_secs = (db->server_lifetime > 0 ? db->server_lifetime : cf_server_lifetime) / USEC;
 		f_user = db->forced_user_credentials ? db->forced_user_credentials->name : NULL;
-=======
-		server_lifetime_secs = (db->server_lifetime > 0 ? db->server_lifetime : cf_server_lifetime) / USEC;
-		f_user = db->forced_user ? db->forced_user->name : NULL;
->>>>>>> 25e5f034
 		pool_mode_str = NULL;
 		cv.value_p = &db->pool_mode;
 		if (db->pool_mode != POOL_INHERIT)
