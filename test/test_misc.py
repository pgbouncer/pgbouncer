--- conflicted
+++ resolved
@@ -225,7 +225,6 @@
     )
 
 
-<<<<<<< HEAD
 def test_empty_application_name(bouncer):
     with bouncer.cur(dbname="p1", application_name="") as cur:
         assert cur.execute("SHOW application_name").fetchone()[0] == ""
@@ -236,7 +235,8 @@
         assert cur.execute("SHOW application_name").fetchone()[0] == ""
         cur.execute("SET application_name = test")
         assert cur.execute("SHOW application_name").fetchone()[0] == "test"
-=======
+
+
 def test_equivalent_startup_param(bouncer):
     bouncer.admin("set verbose=2")
 
@@ -249,5 +249,4 @@
             times=canonical_expected_times,
         ):
             cur.execute("SELECT 1")
-            cur.execute("SELECT 1")
->>>>>>> 894caec7
+            cur.execute("SELECT 1")