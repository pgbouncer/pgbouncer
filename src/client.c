--- conflicted
+++ resolved
@@ -420,7 +420,6 @@
 	return ok;
 }
 
-<<<<<<< HEAD
 bool check_db_connection_count(PgSocket *client)
 {
 	if (!client->contributes_db_client_count) {
@@ -440,8 +439,10 @@
 	log_debug("set_pool: db '%s' full (%d >= %d)",
 		  client->db->name, client->db->client_connection_count, client->db->max_db_client_connections);
 	disconnect_client(client, true, "client connections exceeded (max_db_client_connections)");
-
-=======
+  
+	return false;
+}
+
 bool check_user_connection_count(PgSocket *client)
 {
 	int client_connection_count;
@@ -474,7 +475,7 @@
 	log_debug("set_pool: user '%s' full (%d >= %d)",
 		  client->login_user_credentials->name, client_connection_count, max_user_client_connections);
 	disconnect_client(client, true, "client connections exceeded (max_user_client_connections)");
->>>>>>> 585a6300
+
 	return false;
 }
 
@@ -519,14 +520,13 @@
 			return false;
 		}
 		client->login_user_credentials = client->db->forced_user_credentials;
-<<<<<<< HEAD
+
 		if (!check_db_connection_count(client))
 			return false;
-=======
-		if (!check_user_connection_count(client)) {
-			return false;
-		}
->>>>>>> 585a6300
+
+		if (!check_user_connection_count(client)) 
+			return false;
+		
 	} else if (cf_auth_type == AUTH_PAM) {
 		if (client->db->auth_user_credentials) {
 			slog_error(client, "PAM can't be used together with database authentication");
@@ -547,15 +547,13 @@
 		}
 	} else {
 		client->login_user_credentials = find_global_credentials(username);
-<<<<<<< HEAD
+
 		if (!check_db_connection_count(client))
 			return false;
-=======
-		if (!check_user_connection_count(client)) {
-			return false;
-		}
-
->>>>>>> 585a6300
+
+		if (!check_user_connection_count(client)) 
+			return false;
+	
 		if (!client->login_user_credentials || client->login_user_credentials->dynamic_passwd) {
 			/*
 			 * If the login user specified by the client
@@ -575,14 +573,13 @@
 				} else {
 					if (takeover) {
 						client->login_user_credentials = add_dynamic_credentials(client->db, username, password);
-<<<<<<< HEAD
+            
 						if (!check_db_connection_count(client))
 							return false;
-=======
-						if (!check_user_connection_count(client)) {
+            
+						if (!check_user_connection_count(client)) 
 							return false;
-						}
->>>>>>> 585a6300
+
 						return finish_set_pool(client, takeover);
 					}
 					start_auth_query(client, username);
