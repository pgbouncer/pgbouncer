import asyncio
import re
import time

import psycopg
import pytest

<<<<<<< HEAD
from .utils import (
    HAVE_IPV6_LOCALHOST,
    PG_MAJOR_VERSION,
    PKT_BUF_SIZE,
    USE_UNIX_SOCKETS,
    WINDOWS,
)
=======
from .utils import HAVE_IPV6_LOCALHOST, LINUX, PG_MAJOR_VERSION, PKT_BUF_SIZE, WINDOWS


@pytest.mark.skipif("not LINUX", reason="socat proxy only available on linux")
def test_server_check_query_default_negative(pg, bouncer, proxy):
    """
    Test that default server check query correctly spots bad connection.

    Bad connection is created by simulating a network failure by proxying
    postgres behind socat. The socat process is killed right before the
    postgres process is terminated, after this socat is started again.

    The expectation is that the health check query will not show up
    in the postgres log, a new connection with a new pid will be granted
    to the client without any exception being raised.
    """
    config = f"""
    [databases]
    postgres = host={proxy.host} port={proxy.port}

    [pgbouncer]
    listen_addr = {bouncer.host}
    auth_type = trust
    admin_users = pgbouncer
    auth_file = {bouncer.auth_path}
    listen_port = {bouncer.port}
    logfile = {bouncer.log_path}
    auth_dbname = postgres
    pool_mode = transaction
    server_check_delay = 0
    """
    pg.configure(config="log_statement = 'all'")
    pg.reload()

    with bouncer.run_with_config(config):
        with bouncer.cur(dbname="postgres", user="puser1") as cur:
            pid = cur.execute("SELECT pg_backend_pid()").fetchall()[0][0]

        proxy.stop()
        pg.sql(f"SELECT pg_terminate_backend({pid});")
        proxy.start()

        with bouncer.cur(dbname="postgres", user="puser1") as cur:
            with pg.log_contains(" LOG:  statement: \n", times=0):
                new_pid = cur.execute("SELECT pg_backend_pid()").fetchall()[0][0]

    assert new_pid != pid
    pg.configure(config="log_statement = 'none'")


@pytest.mark.skipif("not LINUX", reason="socat proxy only available on linux")
def test_server_check_query_negative(pg, bouncer, proxy):
    """
    Test that a custom server check query correctly spots bad connection.

    Bad connection is created by simulating a network failure by proxying
    postgres behind socat. The socat process is killed right before the
    postgres process is terminated, after this socat is started again.

    The expectation is that the health check query will not show up
    in the postgres log, a new connection with a new pid will be granted
    to the client without any exception being raised.
    """
    config = f"""
    [databases]
    postgres = host={proxy.host} port={proxy.port} pool_size=1

    [pgbouncer]
    listen_addr = {bouncer.host}
    auth_type = trust
    admin_users = pgbouncer
    auth_file = {bouncer.auth_path}
    listen_port = {bouncer.port}
    logfile = {bouncer.log_path}
    auth_dbname = postgres
    pool_mode = transaction
    server_check_query = SELECT 2
    server_check_delay = 0
    """
    pg.configure(config="log_statement = 'all'")
    pg.reload()

    with bouncer.run_with_config(config):
        with bouncer.cur(dbname="postgres", user="puser1") as cur:
            pid = cur.execute("SELECT pg_backend_pid()").fetchall()[0][0]

        proxy.stop()
        pg.sql(f"SELECT pg_terminate_backend({pid});")
        proxy.start()

        with bouncer.cur(dbname="postgres", user="puser1") as cur:
            with pg.log_contains(" LOG:  statement: SELECT 2\n", times=0):
                new_pid = cur.execute("SELECT pg_backend_pid()").fetchall()[0][0]

    assert new_pid != pid
    pg.configure(config="log_statement = 'none'")


def test_server_check_query_default(
    pg,
    bouncer,
):
    """
    Test that a default server check query correctly checks for a bad connection.

    In this case there will be no bad connection.

    The expectation is that the health check query will show up
    in the postgres log once, the previously used postgres process will be
    provided to the user as validated by the pid.
    """
    config = f"""
    [databases]
    postgres = host={pg.host} port={pg.port}

    [pgbouncer]
    listen_addr = {bouncer.host}
    auth_type = trust
    admin_users = pgbouncer
    auth_file = {bouncer.auth_path}
    listen_port = {bouncer.port}
    logfile = {bouncer.log_path}
    auth_dbname = postgres
    pool_mode = transaction
    server_check_delay = 0
    """
    pg.configure(config="log_statement = 'all'")
    pg.reload()

    with bouncer.run_with_config(config):
        with bouncer.cur(dbname="postgres", user="puser1") as cur:
            pid = cur.execute("SELECT pg_backend_pid()").fetchall()[0][0]

        with bouncer.cur(dbname="postgres", user="puser1") as cur:
            with pg.log_contains(" LOG:  statement: \n", times=1):
                new_pid = cur.execute("SELECT pg_backend_pid()").fetchall()[0][0]

    assert new_pid == pid
    pg.configure(config="log_statement = 'none'")


def test_server_check_query(pg, bouncer):
    """
    Test that a custom server check query correctly checks for a bad connection.

    In this case there will be no bad connection.

    The expectation is that the health check query will show up
    in the postgres log once, the previously used postgres process will be
    provided to the user as validated by the pid.
    """
    config = f"""
    [databases]
    postgres = host={bouncer.pg.host} port={bouncer.pg.port} pool_size=1

    [pgbouncer]
    listen_addr = {bouncer.host}
    auth_type = trust
    admin_users = pgbouncer
    auth_file = {bouncer.auth_path}
    listen_port = {bouncer.port}
    logfile = {bouncer.log_path}
    auth_dbname = postgres
    pool_mode = transaction
    server_check_query = SELECT 2
    server_check_delay = 0
    """
    pg.configure(config="log_statement = 'all'")
    pg.reload()

    with bouncer.run_with_config(config):
        with bouncer.cur(dbname="postgres", user="puser1") as cur:
            pid = cur.execute("SELECT pg_backend_pid()").fetchall()[0][0]

        with bouncer.cur(dbname="postgres", user="puser1") as cur:
            with pg.log_contains(" LOG:  statement: SELECT 2\n", times=1):
                new_pid = cur.execute("SELECT pg_backend_pid()").fetchall()[0][0]

    assert new_pid == pid
    pg.configure(config="log_statement = 'none'")
>>>>>>> ccf8207f


def test_connect_query(bouncer):
    # The p8 database definition in test.ini has some GUC settings
    # in connect_query.  Check that they get set.  (The particular
    # settings don't matter; just use some that are easy to set
    # and read.)

    assert bouncer.sql_value("show enable_seqscan", dbname="p8") == "off"
    assert bouncer.sql_value("show enable_nestloop", dbname="p8") == "off"


def test_fast_close(bouncer):
    with bouncer.cur(dbname="p3") as cur:
        cur.execute("select 1")
        bouncer.admin("set server_fast_close = 1")
        with bouncer.log_contains(r"closing because: database configuration changed"):
            bouncer.admin("reconnect p3")
            time.sleep(1)

            with pytest.raises(
                psycopg.OperationalError,
                match=r"database configuration changed|server closed the connection unexpectedly|Software caused connection abort",
            ):
                cur.execute("select 1")


def test_track_extra_parameters(bouncer):
    # test.ini has track_extra_parameters set to a list of Postgres
    # parameters. Test that the parameters in the list in addition to the
    # default hardcoded list of parameters are cached per client.
    bouncer.admin(f"set pool_mode=transaction")

    test_set = {
        "intervalstyle": ["sql_standard", "postgres"],
        "standard_conforming_strings": ["ON", "OFF"],
        "timezone": ["'Europe/Amsterdam'", "'Europe/Rome'"],
        "datestyle": ["PostgreSQL,European", "ISO,US"],
        "application_name": ["client1", "client2"],
    }

    if not WINDOWS:
        test_set["client_encoding"] = ["LATIN1", "LATIN5"]

    test_expected = {
        "intervalstyle": ["sql_standard", "postgres"],
        "standard_conforming_strings": ["on", "off"],
        "timezone": ["Europe/Amsterdam", "Europe/Rome"],
        "datestyle": ["Postgres, DMY", "ISO, MDY"],
        "application_name": ["client1", "client2"],
    }

    if not WINDOWS:
        test_expected["client_encoding"] = ["LATIN1", "LATIN5"]

    with bouncer.cur(dbname="p1") as cur1:
        with bouncer.cur(dbname="p1") as cur2:
            for key in test_set:
                stmt1 = "SET " + key + " TO " + test_set[key][0]
                stmt2 = "SET " + key + " TO " + test_set[key][1]
                cur1.execute(stmt1)
                cur2.execute(stmt2)

                stmt = "SHOW " + key
                cur1.execute(stmt)
                cur2.execute(stmt)

                result1 = cur1.fetchone()
                assert result1[0] == test_expected[key][0]

                result2 = cur2.fetchone()
                assert result2[0] == test_expected[key][1]


@pytest.mark.asyncio
async def test_wait_close(bouncer):
    with bouncer.cur(dbname="p3") as cur:
        cur.execute("select 1")
        await bouncer.aadmin("reconnect p3")
        wait_close_task = bouncer.aadmin("wait_close p3")

        # We wait for 1 second to show that wait_close continues unless the
        # connection is closed.
        done, pending = await asyncio.wait([wait_close_task], timeout=1)
        assert done == set()
        assert pending == {wait_close_task}
    await wait_close_task


def test_auto_database(bouncer):
    with bouncer.ini_path.open() as f:
        original = f.read()
    with bouncer.ini_path.open("w") as f:
        # uncomment the auto-database line
        f.write(re.sub(r"^;\*", "*", original, flags=re.MULTILINE))

    bouncer.admin("reload")
    with bouncer.log_contains(r"registered new auto-database"):
        # p7 is not defined in test.ini
        bouncer.test(dbname="p7")


# This test checks database specifications with host lists.  The way
# we test this here is to have a host list containing an IPv4 and an
# IPv6 representation of localhost, and then we check the log that
# both connections were made.  Some CI environments don't have IPv6
# localhost configured.  Therefore, this test is skipped by default
# and needs to be enabled explicitly by setting HAVE_IPV6_LOCALHOST to
# non-empty.
@pytest.mark.asyncio
@pytest.mark.skipif("not HAVE_IPV6_LOCALHOST")
async def test_host_list(bouncer):
    with bouncer.log_contains(r"new connection to server \(from 127.0.0.1", times=1):
        with bouncer.log_contains(r"new connection to server \(from \[::1\]", times=1):
            await bouncer.asleep(1, dbname="hostlist1", times=2)


# This is the same test as above, except it doesn't use any IPv6
# addresses.  So we can't actually tell apart that two separate
# connections are made.  But the test is useful to get some test
# coverage (valgrind etc.) of the host list code on systems without
# IPv6 enabled.
@pytest.mark.asyncio
async def test_host_list_dummy(bouncer):
    with bouncer.log_contains(r"new connection to server \(from 127.0.0.1", times=2):
        await bouncer.asleep(1, dbname="hostlist2", times=2)


def test_options_startup_param(bouncer):
    assert (
        bouncer.sql_value("SHOW datestyle", options="  -c    datestyle=German,\\ YMD")
        == "German, YMD"
    )

    assert (
        bouncer.sql_value(
            "SHOW datestyle",
            options="-c timezone=Portugal  -c    datestyle=German,\\ YMD",
        )
        == "German, YMD"
    )

    assert (
        bouncer.sql_value(
            "SHOW timezone",
            options="-c timezone=Portugal  -c    datestyle=German,\\ YMD",
        )
        == "Portugal"
    )

    assert (
        bouncer.sql_value(
            "SHOW timezone", options="-ctimezone=Portugal  -cdatestyle=German,\\ YMD"
        )
        == "Portugal"
    )

    assert (
        bouncer.sql_value(
            "SHOW timezone", options="--timezone=Portugal  --datestyle=German,\\ YMD"
        )
        == "Portugal"
    )

    assert (
        bouncer.sql_value(
            "SHOW timezone",
            options="-c t\\imezone=\\P\\o\\r\\t\\ugal  -c    dat\\estyle\\=\\Ge\\rman,\\ YMD",
        )
        == "Portugal"
    )

    # extra_float_digits is in ignore_startup_parameters so setting it has no
    # effect, and the default of 1 will still be used.
    assert (
        bouncer.sql_value("SHOW extra_float_digits", options="-c extra_float_digits=2")
        == "1"
    )

    with pytest.raises(
        psycopg.OperationalError,
        match="unsupported options startup parameter: only '-c config=val' and '--config=val' are allowed",
    ):
        bouncer.test(options="-d")

    with pytest.raises(
        psycopg.OperationalError,
        match="unsupported options startup parameter: only '-c config=val' and '--config=val' are allowed",
    ):
        bouncer.test(options="-c timezone")

    with pytest.raises(
        psycopg.OperationalError,
        match="unsupported startup parameter in options: enable_seqscan",
    ):
        bouncer.test(options="-c enable_seqscan=false")

    bouncer.admin("set ignore_startup_parameters = options")
    # Unsupported values should be ignored, so it shouldn't error but it should
    # have its default value instead.
    assert (
        bouncer.sql_value(
            "SHOW enable_seqscan",
            options="-c enable_seqscan=false",
        )
        == "on"
    )

    # Even though we have options in ignore_startup_parameters, we still parse
    # and configure any values in it that we support
    assert (
        bouncer.sql_value(
            "SHOW timezone", options="-ctimezone=Portugal  -cdatestyle=German,\\ YMD"
        )
        == "Portugal"
    )


def test_startup_packet_larger_than_pktbuf(bouncer):
    long_string = "1" * PKT_BUF_SIZE
    bouncer.test(options=f"-c extra_float_digits={long_string}")


def test_empty_application_name(bouncer):
    with bouncer.cur(dbname="p1", application_name="") as cur:
        assert cur.execute("SHOW application_name").fetchone()[0] == ""
        cur.execute("SET application_name = test")
        assert cur.execute("SHOW application_name").fetchone()[0] == "test"

    with bouncer.cur(dbname="p1", application_name="") as cur:
        assert cur.execute("SHOW application_name").fetchone()[0] == ""
        cur.execute("SET application_name = test")
        assert cur.execute("SHOW application_name").fetchone()[0] == "test"


def test_equivalent_startup_param(bouncer):
    bouncer.admin("set verbose=2")

    canonical_expected_times = 1 if PG_MAJOR_VERSION >= 14 else 0
    with bouncer.cur(options="-c DateStyle=ISO") as cur:
        with bouncer.log_contains(
            "varcache_apply: .*SET DateStyle='ISO'", times=1
        ), bouncer.log_contains(
            "varcache_set_canonical: setting DateStyle to its canonical version ISO -> ISO, MDY",
            times=canonical_expected_times,
        ):
            cur.execute("SELECT 1")
            cur.execute("SELECT 1")


@pytest.mark.skipif("WINDOWS", reason="Windows doesn't support sending SIGTERM")
async def test_repeated_sigterm(bouncer):
    with bouncer.cur() as cur:
        cur.execute("SELECT 1")
        bouncer.sigterm()

        # Single sigterm should wait for clients
        time.sleep(1)
        cur.execute("SELECT 1")
        assert bouncer.running()

        # Second sigterm should cause fast exit
        bouncer.sigterm()
        await bouncer.wait_for_exit()
        with pytest.raises(
            psycopg.OperationalError,
            match="database removed|server closed the connection unexpectedly",
        ):
            cur.execute("SELECT 1")
        assert not bouncer.running()


@pytest.mark.skipif("WINDOWS", reason="Windows doesn't support sending SIGINT")
async def test_repeated_sigint(bouncer):
    bouncer.admin(f"set pool_mode=session")
    with bouncer.cur() as cur:
        cur.execute("SELECT 1")
        bouncer.sigint()

        # Single sigint should wait for servers to be released
        time.sleep(1)
        cur.execute("SELECT 1")
        assert bouncer.running()

        # But new clients should be rejected, because we stopped listening for
        # new connections.
        with pytest.raises(psycopg.OperationalError, match="Connection refused"):
            bouncer.test()

        # Second sigint should cause fast exit
        bouncer.sigint()
        await bouncer.wait_for_exit()
        with pytest.raises(
            psycopg.OperationalError,
            match="database removed|server closed the connection unexpectedly",
        ):
            cur.execute("SELECT 1")
        assert not bouncer.running()


def test_newly_paused_client_during_wait_for_servers_shutdown(bouncer):
    bouncer.admin(f"set pool_mode=transaction")
    with bouncer.transaction() as cur1, bouncer.cur() as cur2:
        cur1.execute("SELECT 1")
        bouncer.admin("SHUTDOWN WAIT_FOR_SERVERS")
        # Still in the same transaction, so this should work
        cur1.execute("SELECT 1")
        # New transaction so this should fail
        with bouncer.log_contains(r"closing because: server shutting down"):
            with pytest.raises(psycopg.OperationalError):
                cur2.execute("SELECT 1")


async def test_already_paused_client_during_wait_for_servers_shutdown(bouncer):
    bouncer.admin(f"set pool_mode=transaction")
    bouncer.admin(f"set default_pool_size=1")
    bouncer.default_db = "p1"
    with bouncer.transaction() as cur1:
        conn2 = await bouncer.aconn()
        cur2 = conn2.cursor()

        cur1.execute("SELECT 1")
        # start the request before the shutdown
        task = asyncio.ensure_future(cur2.execute("SELECT 1"))
        # We wait so that the client goes to CL_WAITING state
        done, pending = await asyncio.wait([task], timeout=3)
        assert done == set()
        assert pending == {task}
        bouncer.admin("SHUTDOWN WAIT_FOR_SERVERS")
        # Still in the same transaction, so this should work
        cur1.execute("SELECT 1")
        # New transaction so this should fail
        with bouncer.log_contains(r"closing because: server shutting down"):
            with pytest.raises(psycopg.OperationalError):
                await task


@pytest.mark.skipif(
    "not USE_UNIX_SOCKETS", reason="This test does not apply to non unix sockets"
)
def test_shutdown_wait_for_clients(bouncer):
    """
    Test that after issu
    """
    with bouncer.cur() as cur, bouncer.admin_runner.cur():
        cur.execute("SELECT 1")
        bouncer.admin("SHUTDOWN WAIT_FOR_CLIENTS")

        time.sleep(2)
        bouncer.sql(query=";", host=bouncer.config_dir)
        with pytest.raises(psycopg.errors.OperationalError):
            bouncer.sql(query=";", host="127.0.0.1")

    # Wait for janitor to close unix socket
    time.sleep(2)

    with pytest.raises(psycopg.errors.OperationalError):
        bouncer.sql(query=";", host=bouncer.config_dir)


def test_resume_during_shutdown(bouncer):
    with bouncer.cur() as cur, bouncer.admin_runner.cur() as admin_cur:
        cur.execute("SELECT 1")
        bouncer.admin("SHUTDOWN WAIT_FOR_CLIENTS")

        with pytest.raises(
            psycopg.errors.ProtocolViolation, match="pooler is shutting down"
        ):
            admin_cur.execute("RESUME")


def test_sigusr2_during_shutdown(bouncer):
    with bouncer.cur() as cur:
        cur.execute("SELECT 1")
        bouncer.admin("SHUTDOWN WAIT_FOR_CLIENTS")

        if not WINDOWS:
            with bouncer.log_contains(r"got SIGUSR2 while shutting down, ignoring"):
                bouncer.sigusr2()
                time.sleep(1)


def test_issue_1104(bouncer):
    # regression test for GitHub issue #1104 [PgCredentials objects are freed incorrectly]

    for i in range(1, 15):
        config = """
            [databases]
        """

        for j in range(1, 10 * i):
            config += f"""
                testdb_{i}_{j} = host={bouncer.pg.host} port={bouncer.pg.port} user=dummy_user_{i}_{j}
            """

        config += f"""
            [pgbouncer]
            listen_addr = {bouncer.host}
            listen_port = {bouncer.port}

            auth_type = trust
            auth_file = {bouncer.auth_path}

            admin_users = pgbouncer

            logfile = {bouncer.log_path}
        """

        with bouncer.run_with_config(config):
            bouncer.admin("RELOAD")<|MERGE_RESOLUTION|>--- conflicted
+++ resolved
@@ -5,16 +5,14 @@
 import psycopg
 import pytest
 
-<<<<<<< HEAD
 from .utils import (
     HAVE_IPV6_LOCALHOST,
+    LINUX,
     PG_MAJOR_VERSION,
     PKT_BUF_SIZE,
     USE_UNIX_SOCKETS,
     WINDOWS,
 )
-=======
-from .utils import HAVE_IPV6_LOCALHOST, LINUX, PG_MAJOR_VERSION, PKT_BUF_SIZE, WINDOWS
 
 
 @pytest.mark.skipif("not LINUX", reason="socat proxy only available on linux")
@@ -194,7 +192,6 @@
 
     assert new_pid == pid
     pg.configure(config="log_statement = 'none'")
->>>>>>> ccf8207f
 
 
 def test_connect_query(bouncer):
