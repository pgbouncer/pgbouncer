import asyncio
import pathlib
import re
import threading
import time

import psycopg
import pytest
from psycopg.rows import dict_row

from .utils import (
    HAVE_IPV6_LOCALHOST,
    LINUX,
    PG_MAJOR_VERSION,
<<<<<<< HEAD
=======
    PG_SUPPORTS_SCRAM,
>>>>>>> 331e7920
    PKT_BUF_SIZE,
    USE_UNIX_SOCKETS,
    WINDOWS,
)
<<<<<<< HEAD
=======


@pytest.mark.parametrize(
    "test_auth_type", ["trust"] if WINDOWS else ["trust", "scram-sha-256"]
)
@pytest.mark.skipif("not PG_SUPPORTS_SCRAM")
def test_scram_server(bouncer, test_auth_type):
    """
    Test that query_wait_notify setting plays nicely with scram-sha-256 authentication.

    Please note that this test does not work when using scram-sha-256 test_auth_type on
    windows. This is because windows does not allow socket connections which would allow
    connection to the admin console to reload without a password.
    """
    config = f"""
    [databases]
    p6 = port=6666 host=127.0.0.1 dbname=p6 user=scramuser1 password=foo max_db_connections=0
    postgres = host={bouncer.pg.host} port={bouncer.pg.port}

    [pgbouncer]
    listen_addr = {bouncer.host}
    admin_users = pgbouncer
    auth_type = {test_auth_type}
    auth_file = {bouncer.auth_path}
    listen_port = {bouncer.port}
    logfile = {bouncer.log_path}
    pool_mode = session
    query_wait_notify = 1

    [users]
    puser1 = max_user_connections = 1
    """
    with bouncer.run_with_config(config):
        # good password from ini
        with pytest.raises(psycopg.errors.ConnectionTimeout):
            if test_auth_type == "trust":
                bouncer.test(dbname="p6")
            else:
                bouncer.test(dbname="p6", password="foo", user="scramuser1")


async def test_notify_queue_negative(bouncer):
    """
    Test that wait notification will not occur when query_wait_notify
    is set to longer than the client will be waiting in the queue for.
    """
    config = f"""
    [databases]
    postgres = host={bouncer.pg.host} port={bouncer.pg.port}

    [pgbouncer]
    listen_addr = {bouncer.host}
    admin_users = pgbouncer
    auth_type = trust
    auth_file = {bouncer.auth_path}
    listen_port = {bouncer.port}
    logfile = {bouncer.log_path}
    pool_mode = statement
    query_wait_notify = 8

    [users]
    puser1 = max_user_connections=1
    """
    notices_received = []

    def log_notice(diag):
        notices_received.append(diag.message_primary)

    with bouncer.run_with_config(config):

        sleep_future = bouncer.asql(
            "SELECT pg_sleep(6)", dbname="postgres", user="puser1"
        )
        _, sleep_future = await asyncio.wait([sleep_future], timeout=1)

        conn_2: psycopg.AsyncConnection = await bouncer.aconn(
            dbname="postgres", user="puser1"
        )
        conn_2.add_notice_handler(log_notice)
        curr = await conn_2.execute("select 1;")
        curr.fetchall()

        assert len(notices_received) == 0

        sleep_future = bouncer.asql(
            "SELECT pg_sleep(6)", dbname="postgres", user="puser1"
        )
        _, sleep_future = await asyncio.wait([sleep_future], timeout=1)

        curr = await conn_2.execute("select 1;")
        curr.fetchall()
        assert len(notices_received) == 0

        conn_2.close()


async def test_notify_queue(bouncer):
    """
    Test that client is notified when they are waiting for longer
    than query_wait_notify seconds. Also tests that the notification
    is correctly sent if they are waiting in a second time during the
    same connection.
    """
    config = f"""
    [databases]
    postgres = host={bouncer.pg.host} port={bouncer.pg.port}

    [pgbouncer]
    listen_addr = {bouncer.host}
    admin_users = pgbouncer
    auth_type = trust
    auth_file = {bouncer.auth_path}
    listen_port = {bouncer.port}
    logfile = {bouncer.log_path}
    pool_mode = statement
    query_wait_notify = 2

    [users]
    puser1 = max_user_connections=1
    """
    notices_received = []

    def log_notice(diag):
        notices_received.append(diag.message_primary)

    with bouncer.run_with_config(config):

        sleep_future = bouncer.asql(
            "SELECT pg_sleep(6)", dbname="postgres", user="puser1"
        )
        _, sleep_future = await asyncio.wait([sleep_future], timeout=1)

        conn_2: psycopg.AsyncConnection = await bouncer.aconn(
            dbname="postgres", user="puser1"
        )
        conn_2.add_notice_handler(log_notice)
        curr = await conn_2.execute("select 1;")
        curr.fetchall()

        assert len(notices_received) == 1
        expected_message = (
            "No server connection available in postgres backend, client being queued"
        )
        assert expected_message == notices_received[0]

        sleep_future = bouncer.asql(
            "SELECT pg_sleep(6)", dbname="postgres", user="puser1"
        )
        _, sleep_future = await asyncio.wait([sleep_future], timeout=1)

        curr = await conn_2.execute("select 1;")
        curr.fetchall()
        assert len(notices_received) == 2
        assert expected_message == notices_received[1]

        conn_2.close()
>>>>>>> 331e7920


@pytest.mark.skipif("not LINUX", reason="socat proxy only available on linux")
def test_server_check_query_default_negative(pg, bouncer, proxy):
    """
    Test that default server check query correctly spots bad connection.

    Bad connection is created by simulating a network failure by proxying
    postgres behind socat. The socat process is killed right before the
    postgres process is terminated, after this socat is started again.

    The expectation is that the health check query will not show up
    in the postgres log, a new connection with a new pid will be granted
    to the client without any exception being raised.
    """
    config = f"""
    [databases]
    postgres = host={proxy.host} port={proxy.port}

    [pgbouncer]
    listen_addr = {bouncer.host}
    auth_type = trust
    admin_users = pgbouncer
    auth_file = {bouncer.auth_path}
    listen_port = {bouncer.port}
    logfile = {bouncer.log_path}
    auth_dbname = postgres
    pool_mode = transaction
    server_check_delay = 0
    """
    pg.configure(config="log_statement = 'all'")
    pg.reload()

    with bouncer.run_with_config(config):
        with bouncer.cur(dbname="postgres", user="puser1") as cur:
            pid = cur.execute("SELECT pg_backend_pid()").fetchall()[0][0]

        proxy.stop()
        pg.sql(f"SELECT pg_terminate_backend({pid});")
        proxy.start()

        with bouncer.cur(dbname="postgres", user="puser1") as cur:
            with pg.log_contains(" LOG:  statement: \n", times=0):
                new_pid = cur.execute("SELECT pg_backend_pid()").fetchall()[0][0]

    assert new_pid != pid
    pg.configure(config="log_statement = 'none'")


@pytest.mark.skipif("not LINUX", reason="socat proxy only available on linux")
def test_server_check_query_negative(pg, bouncer, proxy):
    """
    Test that a custom server check query correctly spots bad connection.

    Bad connection is created by simulating a network failure by proxying
    postgres behind socat. The socat process is killed right before the
    postgres process is terminated, after this socat is started again.

    The expectation is that the health check query will not show up
    in the postgres log, a new connection with a new pid will be granted
    to the client without any exception being raised.
    """
    config = f"""
    [databases]
    postgres = host={proxy.host} port={proxy.port} pool_size=1

    [pgbouncer]
    listen_addr = {bouncer.host}
    auth_type = trust
    admin_users = pgbouncer
    auth_file = {bouncer.auth_path}
    listen_port = {bouncer.port}
    logfile = {bouncer.log_path}
    auth_dbname = postgres
    pool_mode = transaction
    server_check_query = SELECT 2
    server_check_delay = 0
    """
    pg.configure(config="log_statement = 'all'")
    pg.reload()

    with bouncer.run_with_config(config):
        with bouncer.cur(dbname="postgres", user="puser1") as cur:
            pid = cur.execute("SELECT pg_backend_pid()").fetchall()[0][0]

        proxy.stop()
        pg.sql(f"SELECT pg_terminate_backend({pid});")
        proxy.start()

        with bouncer.cur(dbname="postgres", user="puser1") as cur:
            with pg.log_contains(" LOG:  statement: SELECT 2\n", times=0):
                new_pid = cur.execute("SELECT pg_backend_pid()").fetchall()[0][0]

    assert new_pid != pid
    pg.configure(config="log_statement = 'none'")


def test_server_check_query_default(
    pg,
    bouncer,
):
    """
    Test that a default server check query correctly checks for a bad connection.

    In this case there will be no bad connection.

    The expectation is that the health check query will show up
    in the postgres log once, the previously used postgres process will be
    provided to the user as validated by the pid.
    """
    config = f"""
    [databases]
    postgres = host={pg.host} port={pg.port}

    [pgbouncer]
    listen_addr = {bouncer.host}
    auth_type = trust
    admin_users = pgbouncer
    auth_file = {bouncer.auth_path}
    listen_port = {bouncer.port}
    logfile = {bouncer.log_path}
    auth_dbname = postgres
    pool_mode = transaction
    server_check_delay = 0
    """
    pg.configure(config="log_statement = 'all'")
    pg.reload()

    with bouncer.run_with_config(config):
        with bouncer.cur(dbname="postgres", user="puser1") as cur:
            pid = cur.execute("SELECT pg_backend_pid()").fetchall()[0][0]

        with bouncer.cur(dbname="postgres", user="puser1") as cur:
            with pg.log_contains(" LOG:  statement: \n", times=1):
                new_pid = cur.execute("SELECT pg_backend_pid()").fetchall()[0][0]

    assert new_pid == pid
    pg.configure(config="log_statement = 'none'")


def test_server_check_query(pg, bouncer):
    """
    Test that a custom server check query correctly checks for a bad connection.

    In this case there will be no bad connection.

    The expectation is that the health check query will show up
    in the postgres log once, the previously used postgres process will be
    provided to the user as validated by the pid.
    """
    config = f"""
    [databases]
    postgres = host={bouncer.pg.host} port={bouncer.pg.port} pool_size=1

    [pgbouncer]
    listen_addr = {bouncer.host}
    auth_type = trust
    admin_users = pgbouncer
    auth_file = {bouncer.auth_path}
    listen_port = {bouncer.port}
    logfile = {bouncer.log_path}
    auth_dbname = postgres
    pool_mode = transaction
    server_check_query = SELECT 2
    server_check_delay = 0
    """
    pg.configure(config="log_statement = 'all'")
    pg.reload()

    with bouncer.run_with_config(config):
        with bouncer.cur(dbname="postgres", user="puser1") as cur:
            pid = cur.execute("SELECT pg_backend_pid()").fetchall()[0][0]

        with bouncer.cur(dbname="postgres", user="puser1") as cur:
            with pg.log_contains(" LOG:  statement: SELECT 2\n", times=1):
                new_pid = cur.execute("SELECT pg_backend_pid()").fetchall()[0][0]

    assert new_pid == pid
    pg.configure(config="log_statement = 'none'")


@pytest.mark.skipif(
    "not USE_UNIX_SOCKETS", reason="Test tests presence and deletion of UNIX sockets"
)
def test_multi_ports(bouncer):

    bouncer.test(port=bouncer.port)
    bouncer.test(port=bouncer.second_port_lock.port)

    socket_directory = bouncer.config_dir if LINUX else "/tmp"

    assert pathlib.Path(f"{socket_directory}/.s.PGSQL.{bouncer.port}").exists()
    assert pathlib.Path(
        f"{socket_directory}/.s.PGSQL.{bouncer.second_port_lock.port}"
    ).exists()

    bouncer.test(port=bouncer.port, host=socket_directory)
    bouncer.test(port=bouncer.second_port_lock.port, host=socket_directory)

    with bouncer.cur(
        dbname="pgbouncer",
        user="pgbouncer",
        host=socket_directory,
        port=bouncer.port,
        row_factory=dict_row,
    ) as admin_cursor:
        admin_cursor.execute("SHOW CLIENTS")
        servers = admin_cursor.fetchall()
        assert servers[0]["port"] == bouncer.port

    with bouncer.cur(
        dbname="pgbouncer",
        user="pgbouncer",
        port=bouncer.second_port_lock.port,
        host=socket_directory,
        row_factory=dict_row,
    ) as admin_cursor:
        admin_cursor.execute("SHOW CLIENTS")
        servers = admin_cursor.fetchall()
        assert servers[0]["port"] == bouncer.second_port_lock.port

    bouncer.admin("SHUTDOWN wait_for_clients")

    with pytest.raises(psycopg.OperationalError):
        bouncer.test(port=bouncer.port)
    with pytest.raises(psycopg.OperationalError):
        bouncer.test(port=bouncer.second_port_lock.port)

    with pytest.raises(psycopg.OperationalError):
        bouncer.test(port=bouncer.port, host=socket_directory)
    with pytest.raises(psycopg.OperationalError):
        bouncer.test(port=bouncer.second_port_lock.port, host=socket_directory)

    assert not pathlib.Path(f"{socket_directory}/.s.PGSQL.{bouncer.port}").exists()
    assert not pathlib.Path(
        f"{socket_directory}/.s.PGSQL.{bouncer.second_port_lock.port}"
    ).exists()


def test_connect_query(bouncer):
    # The p8 database definition in test.ini has some GUC settings
    # in connect_query.  Check that they get set.  (The particular
    # settings don't matter; just use some that are easy to set
    # and read.)

    assert bouncer.sql_value("show enable_seqscan", dbname="p8") == "off"
    assert bouncer.sql_value("show enable_nestloop", dbname="p8") == "off"


def test_fast_close(bouncer):
    with bouncer.cur(dbname="p3") as cur:
        cur.execute("select 1")
        bouncer.admin("set server_fast_close = 1")
        with bouncer.log_contains(r"closing because: database configuration changed"):
            bouncer.admin("reconnect p3")
            time.sleep(1)

            with pytest.raises(
                psycopg.OperationalError,
                match=r"database configuration changed|server closed the connection unexpectedly|Software caused connection abort",
            ):
                cur.execute("select 1")


def test_track_extra_parameters(bouncer):
    # test.ini has track_extra_parameters set to a list of Postgres
    # parameters. Test that the parameters in the list in addition to the
    # default hardcoded list of parameters are cached per client.
    bouncer.admin(f"set pool_mode=transaction")

    test_set = {
        "intervalstyle": ["sql_standard", "postgres"],
        "standard_conforming_strings": ["ON", "OFF"],
        "timezone": ["'Europe/Amsterdam'", "'Europe/Rome'"],
        "datestyle": ["PostgreSQL,European", "ISO,US"],
        "application_name": ["client1", "client2"],
    }

    if not WINDOWS:
        test_set["client_encoding"] = ["LATIN1", "LATIN5"]

    test_expected = {
        "intervalstyle": ["sql_standard", "postgres"],
        "standard_conforming_strings": ["on", "off"],
        "timezone": ["Europe/Amsterdam", "Europe/Rome"],
        "datestyle": ["Postgres, DMY", "ISO, MDY"],
        "application_name": ["client1", "client2"],
    }

    if not WINDOWS:
        test_expected["client_encoding"] = ["LATIN1", "LATIN5"]

    with bouncer.cur(dbname="p1") as cur1:
        with bouncer.cur(dbname="p1") as cur2:
            for key in test_set:
                stmt1 = "SET " + key + " TO " + test_set[key][0]
                stmt2 = "SET " + key + " TO " + test_set[key][1]
                cur1.execute(stmt1)
                cur2.execute(stmt2)

                stmt = "SHOW " + key
                cur1.execute(stmt)
                cur2.execute(stmt)

                result1 = cur1.fetchone()
                assert result1[0] == test_expected[key][0]

                result2 = cur2.fetchone()
                assert result2[0] == test_expected[key][1]


@pytest.mark.asyncio
async def test_wait_close(bouncer):
    with bouncer.cur(dbname="p3") as cur:
        cur.execute("select 1")
        await bouncer.aadmin("reconnect p3")
        wait_close_task = bouncer.aadmin("wait_close p3")

        # We wait for 1 second to show that wait_close continues unless the
        # connection is closed.
        done, pending = await asyncio.wait([wait_close_task], timeout=1)
        assert done == set()
        assert pending == {wait_close_task}
    await wait_close_task


def test_auto_database(bouncer):
    with bouncer.ini_path.open() as f:
        original = f.read()
    with bouncer.ini_path.open("w") as f:
        # uncomment the auto-database line
        f.write(re.sub(r"^;\*", "*", original, flags=re.MULTILINE))

    bouncer.admin("reload")
    with bouncer.log_contains(r"registered new auto-database"):
        # p7 is not defined in test.ini
        bouncer.test(dbname="p7")


# This test checks database specifications with host lists.  The way
# we test this here is to have a host list containing an IPv4 and an
# IPv6 representation of localhost, and then we check the log that
# both connections were made.  Some CI environments don't have IPv6
# localhost configured.  Therefore, this test is skipped by default
# and needs to be enabled explicitly by setting HAVE_IPV6_LOCALHOST to
# non-empty.
@pytest.mark.asyncio
@pytest.mark.skipif("not HAVE_IPV6_LOCALHOST")
async def test_host_list(bouncer):
    with bouncer.log_contains(r"new connection to server \(from 127.0.0.1", times=1):
        with bouncer.log_contains(r"new connection to server \(from \[::1\]", times=1):
            await bouncer.asleep(1, dbname="hostlist1", times=2)


# This is the same test as above, except it doesn't use any IPv6
# addresses.  So we can't actually tell apart that two separate
# connections are made.  But the test is useful to get some test
# coverage (valgrind etc.) of the host list code on systems without
# IPv6 enabled.
@pytest.mark.asyncio
async def test_host_list_dummy(bouncer):
    with bouncer.log_contains(r"new connection to server \(from 127.0.0.1", times=2):
        await bouncer.asleep(1, dbname="hostlist2", times=2)


def test_options_startup_param(bouncer):
    assert (
        bouncer.sql_value("SHOW datestyle", options="  -c    datestyle=German,\\ YMD")
        == "German, YMD"
    )

    assert (
        bouncer.sql_value(
            "SHOW datestyle",
            options="-c timezone=Portugal  -c    datestyle=German,\\ YMD",
        )
        == "German, YMD"
    )

    assert (
        bouncer.sql_value(
            "SHOW timezone",
            options="-c timezone=Portugal  -c    datestyle=German,\\ YMD",
        )
        == "Portugal"
    )

    assert (
        bouncer.sql_value(
            "SHOW timezone", options="-ctimezone=Portugal  -cdatestyle=German,\\ YMD"
        )
        == "Portugal"
    )

    assert (
        bouncer.sql_value(
            "SHOW timezone", options="--timezone=Portugal  --datestyle=German,\\ YMD"
        )
        == "Portugal"
    )

    assert (
        bouncer.sql_value(
            "SHOW timezone",
            options="-c t\\imezone=\\P\\o\\r\\t\\ugal  -c    dat\\estyle\\=\\Ge\\rman,\\ YMD",
        )
        == "Portugal"
    )

    # extra_float_digits is in ignore_startup_parameters so setting it has no
    # effect, and the default of 1 will still be used.
    assert (
        bouncer.sql_value("SHOW extra_float_digits", options="-c extra_float_digits=2")
        == "1"
    )

    with pytest.raises(
        psycopg.OperationalError,
        match="unsupported options startup parameter: only '-c config=val' and '--config=val' are allowed",
    ):
        bouncer.test(options="-d")

    with pytest.raises(
        psycopg.OperationalError,
        match="unsupported options startup parameter: only '-c config=val' and '--config=val' are allowed",
    ):
        bouncer.test(options="-c timezone")

    with pytest.raises(
        psycopg.OperationalError,
        match="unsupported startup parameter in options: enable_seqscan",
    ):
        bouncer.test(options="-c enable_seqscan=false")

    bouncer.admin("set ignore_startup_parameters = options")
    # Unsupported values should be ignored, so it shouldn't error but it should
    # have its default value instead.
    assert (
        bouncer.sql_value(
            "SHOW enable_seqscan",
            options="-c enable_seqscan=false",
        )
        == "on"
    )

    # Even though we have options in ignore_startup_parameters, we still parse
    # and configure any values in it that we support
    assert (
        bouncer.sql_value(
            "SHOW timezone", options="-ctimezone=Portugal  -cdatestyle=German,\\ YMD"
        )
        == "Portugal"
    )


def test_startup_packet_larger_than_pktbuf(bouncer):
    long_string = "1" * PKT_BUF_SIZE
    bouncer.test(options=f"-c extra_float_digits={long_string}")


def test_empty_application_name(bouncer):
    with bouncer.cur(dbname="p1", application_name="") as cur:
        assert cur.execute("SHOW application_name").fetchone()[0] == ""
        cur.execute("SET application_name = test")
        assert cur.execute("SHOW application_name").fetchone()[0] == "test"

    with bouncer.cur(dbname="p1", application_name="") as cur:
        assert cur.execute("SHOW application_name").fetchone()[0] == ""
        cur.execute("SET application_name = test")
        assert cur.execute("SHOW application_name").fetchone()[0] == "test"


def test_equivalent_startup_param(bouncer):
    bouncer.admin("set verbose=2")

    canonical_expected_times = 1 if PG_MAJOR_VERSION >= 14 else 0
    with bouncer.cur(options="-c DateStyle=ISO") as cur:
        with bouncer.log_contains(
            "varcache_apply: .*SET DateStyle='ISO'", times=1
        ), bouncer.log_contains(
            "varcache_set_canonical: setting DateStyle to its canonical version ISO -> ISO, MDY",
            times=canonical_expected_times,
        ):
            cur.execute("SELECT 1")
            cur.execute("SELECT 1")


@pytest.mark.skipif("WINDOWS", reason="Windows doesn't support sending SIGTERM")
async def test_repeated_sigterm(bouncer):
    with bouncer.cur() as cur:
        cur.execute("SELECT 1")
        bouncer.sigterm()

        # Single sigterm should wait for clients
        time.sleep(1)
        cur.execute("SELECT 1")
        assert bouncer.running()

        # Second sigterm should cause fast exit
        bouncer.sigterm()
        await bouncer.wait_for_exit()
        with pytest.raises(
            psycopg.OperationalError,
            match="database removed|server closed the connection unexpectedly",
        ):
            cur.execute("SELECT 1")
        assert not bouncer.running()


@pytest.mark.skipif("WINDOWS", reason="Windows doesn't support sending SIGINT")
async def test_repeated_sigint(bouncer):
    bouncer.admin(f"set pool_mode=session")
    with bouncer.cur() as cur:
        cur.execute("SELECT 1")
        bouncer.sigint()

        # Single sigint should wait for servers to be released
        time.sleep(1)
        cur.execute("SELECT 1")
        assert bouncer.running()

        # But new clients should be rejected, because we stopped listening for
        # new connections.
        with pytest.raises(psycopg.OperationalError, match="Connection refused"):
            bouncer.test()

        # Second sigint should cause fast exit
        bouncer.sigint()
        await bouncer.wait_for_exit()
        with pytest.raises(
            psycopg.OperationalError,
            match="database removed|server closed the connection unexpectedly",
        ):
            cur.execute("SELECT 1")
        assert not bouncer.running()


def test_newly_paused_client_during_wait_for_servers_shutdown(bouncer):
    bouncer.admin(f"set pool_mode=transaction")
    with bouncer.transaction() as cur1, bouncer.cur() as cur2:
        cur1.execute("SELECT 1")
        bouncer.admin("SHUTDOWN WAIT_FOR_SERVERS")
        # Still in the same transaction, so this should work
        cur1.execute("SELECT 1")
        # New transaction so this should fail
        with bouncer.log_contains(r"closing because: server shutting down"):
            with pytest.raises(psycopg.OperationalError):
                cur2.execute("SELECT 1")


async def test_already_paused_client_during_wait_for_servers_shutdown(bouncer):
    bouncer.admin(f"set pool_mode=transaction")
    bouncer.admin(f"set default_pool_size=1")
    bouncer.default_db = "p1"
    with bouncer.transaction() as cur1:
        conn2 = await bouncer.aconn()
        cur2 = conn2.cursor()

        cur1.execute("SELECT 1")
        # start the request before the shutdown
        task = asyncio.ensure_future(cur2.execute("SELECT 1"))
        # We wait so that the client goes to CL_WAITING state
        done, pending = await asyncio.wait([task], timeout=3)
        assert done == set()
        assert pending == {task}
        bouncer.admin("SHUTDOWN WAIT_FOR_SERVERS")
        # Still in the same transaction, so this should work
        cur1.execute("SELECT 1")
        # New transaction so this should fail
        with bouncer.log_contains(r"closing because: server shutting down"):
            with pytest.raises(psycopg.OperationalError):
                await task


@pytest.mark.skipif(
    "not USE_UNIX_SOCKETS", reason="This test does not apply to non unix sockets"
)
def test_shutdown_wait_for_servers(bouncer):
    """
    Test that after issuing `SHUTDOWN WAIT_FOR_SERVERS` pgbouncer
    is no longer accessible via 127.0.0.1 but is still accessible
    on UNIX socket until the last client leaves the pgbouncer instance.
    """

    socket_directory = bouncer.config_dir if LINUX else "/tmp"
    with bouncer.cur() as cur, bouncer.admin_runner.cur():

        def run_blocked_query():
            cur.execute("SELECT pg_sleep(5)")
            cur.fetchone()

        thread = threading.Thread(target=run_blocked_query)
        thread.start()

        bouncer.admin("SHUTDOWN WAIT_FOR_SERVERS")

        time.sleep(2)

        with pytest.raises(psycopg.errors.OperationalError):
            bouncer.test(host=bouncer.config_dir)

        bouncer.admin("SHOW VERSION", host=socket_directory)

        with pytest.raises(psycopg.errors.OperationalError):
            bouncer.test(host="127.0.0.1")

        thread.join(timeout=10)

    # Wait for janitor to close unix socket
    time.sleep(2)

    with pytest.raises(psycopg.errors.OperationalError):
        bouncer.test(host=socket_directory)


@pytest.mark.skipif(
    "not USE_UNIX_SOCKETS", reason="This test does not apply to non unix sockets"
)
def test_shutdown_wait_for_clients(bouncer):
    """
    Test that after issuing `SHUTDOWN WAIT_FOR_CLIENTS` pgbouncer
    is no longer accessible via 127.0.0.1 but is still accessible
    on UNIX socket until the last client leaves the pgbouncer instance.
    """
    socket_directory = bouncer.config_dir if LINUX else "/tmp"
    with bouncer.cur() as cur, bouncer.admin_runner.cur():
        cur.execute(";")
        bouncer.admin("SHUTDOWN WAIT_FOR_CLIENTS")

        time.sleep(2)

        with pytest.raises(psycopg.errors.OperationalError):
            bouncer.test(host=bouncer.config_dir)

        bouncer.admin("SHOW VERSION", host=socket_directory)

        with pytest.raises(psycopg.errors.OperationalError):
            bouncer.test(host="127.0.0.1")

    # Wait for janitor to close unix socket
    time.sleep(2)

    with pytest.raises(psycopg.errors.OperationalError):
        bouncer.test(host=socket_directory)


def test_resume_during_shutdown(bouncer):
    with bouncer.cur() as cur, bouncer.admin_runner.cur() as admin_cur:
        cur.execute("SELECT 1")
        bouncer.admin("SHUTDOWN WAIT_FOR_CLIENTS")

        with pytest.raises(
            psycopg.errors.ProtocolViolation, match="pooler is shutting down"
        ):
            admin_cur.execute("RESUME")


def test_sigusr2_during_shutdown(bouncer):
    with bouncer.cur() as cur:
        cur.execute("SELECT 1")
        bouncer.admin("SHUTDOWN WAIT_FOR_CLIENTS")

        if not WINDOWS:
            with bouncer.log_contains(r"got SIGUSR2 while shutting down, ignoring"):
                bouncer.sigusr2()
                time.sleep(1)


def test_issue_1104(bouncer):
    # regression test for GitHub issue #1104 [PgCredentials objects are freed incorrectly]

    for i in range(1, 15):
        config = """
            [databases]
        """

        for j in range(1, 10 * i):
            config += f"""
                testdb_{i}_{j} = host={bouncer.pg.host} port={bouncer.pg.port} user=dummy_user_{i}_{j}
            """

        config += f"""
            [pgbouncer]
            listen_addr = {bouncer.host}
            listen_port = {bouncer.port}

            auth_type = trust
            auth_file = {bouncer.auth_path}

            admin_users = pgbouncer

            logfile = {bouncer.log_path}
        """

        with bouncer.run_with_config(config):
            bouncer.admin("RELOAD")<|MERGE_RESOLUTION|>--- conflicted
+++ resolved
@@ -12,16 +12,11 @@
     HAVE_IPV6_LOCALHOST,
     LINUX,
     PG_MAJOR_VERSION,
-<<<<<<< HEAD
-=======
     PG_SUPPORTS_SCRAM,
->>>>>>> 331e7920
     PKT_BUF_SIZE,
     USE_UNIX_SOCKETS,
     WINDOWS,
 )
-<<<<<<< HEAD
-=======
 
 
 @pytest.mark.parametrize(
@@ -178,7 +173,6 @@
         assert expected_message == notices_received[1]
 
         conn_2.close()
->>>>>>> 331e7920
 
 
 @pytest.mark.skipif("not LINUX", reason="socat proxy only available on linux")
