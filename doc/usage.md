--- conflicted
+++ resolved
@@ -623,11 +623,10 @@
 example, in emergency failover rather than gradual switchover
 scenarios), also consider **KILL**.
 
-<<<<<<< HEAD
 To reconect client connections (between an application and pgbouncer,
 for example), you must use **RECONNECT_CLIENTS**.
 
-#### RECONNECT_CLIENTS [db];
+#### RECONNECT_CLIENTS [db]
 
 Close each open client connection for the given database, or all
 databases, after it is released (according to the pooling mode), even
@@ -644,10 +643,7 @@
 example), or to reconnect clients pooled in session mode, you must
 use **RECONNECT**.
 
-#### KILL db;
-=======
 #### KILL db
->>>>>>> d924ca7c
 
 Immediately drop all client and server connections on given database.
 
