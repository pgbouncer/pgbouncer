--- conflicted
+++ resolved
@@ -1304,7 +1304,6 @@
 Configure a maximum for the user of server connections (i.e. all pools with the user will
 not have more than this many server connections).
 
-<<<<<<< HEAD
 ### client_idle_timeout
 
 Set the maximum amount of time in seconds that a client is allowed to idly connect to
@@ -1312,10 +1311,10 @@
 pgbouncer level config described above.
 
 Please note that this is a potentially dangeous timeout.
-=======
+
 ### max_user_client_connections
 Configure a maximum for the user of client connections. This is the user equivalent ofthe max_client_conn setting.
->>>>>>> 585a6300
+
 
 ## Section [peers]
 
