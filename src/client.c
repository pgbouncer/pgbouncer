/*
 * PgBouncer - Lightweight connection pooler for PostgreSQL.
 *
 * Copyright (c) 2007-2009  Marko Kreen, Skype Technologies OÜ
 *
 * Permission to use, copy, modify, and/or distribute this software for any
 * purpose with or without fee is hereby granted, provided that the above
 * copyright notice and this permission notice appear in all copies.
 *
 * THE SOFTWARE IS PROVIDED "AS IS" AND THE AUTHOR DISCLAIMS ALL WARRANTIES
 * WITH REGARD TO THIS SOFTWARE INCLUDING ALL IMPLIED WARRANTIES OF
 * MERCHANTABILITY AND FITNESS. IN NO EVENT SHALL THE AUTHOR BE LIABLE FOR
 * ANY SPECIAL, DIRECT, INDIRECT, OR CONSEQUENTIAL DAMAGES OR ANY DAMAGES
 * WHATSOEVER RESULTING FROM LOSS OF USE, DATA OR PROFITS, WHETHER IN AN
 * ACTION OF CONTRACT, NEGLIGENCE OR OTHER TORTIOUS ACTION, ARISING OUT OF
 * OR IN CONNECTION WITH THE USE OR PERFORMANCE OF THIS SOFTWARE.
 */

/*
 * Client connection handling
 */

#include "bouncer.h"
#include "pam.h"
#include "scram.h"
#include "common/builtins.h"

#include <usual/pgutil.h>
#include <usual/slab.h>

static const char *hdr2hex(const struct MBuf *data, char *buf, unsigned buflen)
{
	const uint8_t *bin = data->data + data->read_pos;
	unsigned int dlen;

	dlen = mbuf_avail_for_read(data);
	return bin2hex(bin, dlen, buf, buflen);
}

/*
 * Get authentication database for the current client. The order of preference is:
 *   client->db->auth_dbname: per client authentication database
 *   cf_auth_dbname: global authentication database
 *   client->db: client database
 *
 * NOTE: if the authentication database is not found or it is disabled, client
 * will be disconnected.
 */
PgDatabase *prepare_auth_database(PgSocket *client)
{
	PgDatabase *auth_db = NULL;
	const char *auth_dbname = client->db->auth_dbname ? client->db->auth_dbname : cf_auth_dbname;

	if (!auth_dbname) {
		auth_db = client->db;
	} else {
		auth_db = find_or_register_database(client, auth_dbname);
	}

	if (!auth_db) {
		slog_error(client, "authentication database \"%s\" is not configured.", auth_dbname);
		disconnect_client(client, true, "bouncer config error");
		return NULL;
	}

	if (auth_db->db_disabled) {
		disconnect_client(
			client,
			true,
			"authentication database \"%s\" is disabled",
			auth_dbname);
		return NULL;
	}

	if (auth_db->admin) {
		slog_error(client, "cannot use the reserved \"%s\" database as an auth_dbname", auth_db->dbname);
		disconnect_client(client, true, "bouncer config error");
		return NULL;
	}

	return auth_db;
}

static bool check_client_passwd(PgSocket *client, const char *passwd)
{
	PgCredentials *user = client->login_user_credentials;
	int auth_type = client->client_auth_type;

	if (user->mock_auth)
		return false;

	/* disallow empty passwords */
	if (!*user->passwd)
		return false;

	switch (auth_type) {
	case AUTH_TYPE_PLAIN:
		switch (get_password_type(user->passwd)) {
		case PASSWORD_TYPE_PLAINTEXT:
			return strcmp(user->passwd, passwd) == 0;
		case PASSWORD_TYPE_MD5: {
			char md5[MD5_PASSWD_LEN + 1];
			if (!pg_md5_encrypt(passwd, user->name, strlen(user->name), md5))
				return false;
			return strcmp(user->passwd, md5) == 0;
		}
		case PASSWORD_TYPE_SCRAM_SHA_256:
			return scram_verify_plain_password(client, user->name, passwd, user->passwd);
		default:
			return false;
		}
	case AUTH_TYPE_MD5: {
		char *stored_passwd;
		char md5[MD5_PASSWD_LEN + 1];

		if (strlen(passwd) != MD5_PASSWD_LEN)
			return false;

		/*
		 * The client sends
		 * 'md5'+md5(md5(password+username)+salt).  The stored
		 * password is either 'md5'+md5(password+username) or
		 * plain text.  If the latter, we compute the inner
		 * md5() call first.
		 */
		if (get_password_type(user->passwd) == PASSWORD_TYPE_PLAINTEXT) {
			if (!pg_md5_encrypt(user->passwd, user->name, strlen(user->name), md5))
				return false;
			stored_passwd = md5;
		} else {
			stored_passwd = user->passwd;
		}
		if (!pg_md5_encrypt(stored_passwd + 3, (char *)client->tmp_login_salt, 4, md5))
			return false;
		return strcmp(md5, passwd) == 0;
	}
	}
	return false;
}

static bool send_client_authreq(PgSocket *client)
{
	int res;
	int auth_type = client->client_auth_type;

	if (auth_type == AUTH_TYPE_MD5) {
		uint8_t saltlen = 4;
		get_random_bytes((void *)client->tmp_login_salt, saltlen);
		SEND_generic(res, client, PqMsg_AuthenticationRequest, "ib", AUTH_REQ_MD5, client->tmp_login_salt, saltlen);
	} else if (auth_type == AUTH_TYPE_PLAIN || auth_type == AUTH_TYPE_PAM) {
		SEND_generic(res, client, PqMsg_AuthenticationRequest, "i", AUTH_REQ_PASSWORD);
	} else if (auth_type == AUTH_TYPE_SCRAM_SHA_256) {
		SEND_generic(res, client, PqMsg_AuthenticationRequest, "iss", AUTH_REQ_SASL, "SCRAM-SHA-256", "");
	} else {
		return false;
	}

	if (!res) {
		slog_noise(client, "No authentication response received");
		disconnect_client(client, false, "failed to send auth req");
	} else {
		slog_noise(client, "Auth request sent successfully");
	}
	return res;
}

static void start_auth_query(PgSocket *client, const char *username)
{
	int res;
	PktBuf *buf;
	const char *auth_query = client->db->auth_query ? client->db->auth_query : cf_auth_query;

	/* have to fetch user info from db */
	PgDatabase *auth_db = prepare_auth_database(client);
	if (!auth_db)
		return;
	client->pool = get_pool(auth_db, client->db->auth_user_credentials);
	if (!client->pool) {
		disconnect_client(client, true, "no memory for authentication pool");
		return;
	}
	if (!find_server(client)) {
		client->wait_for_user_conn = true;
		return;
	}
	slog_noise(client, "doing auth_conn query: %s", auth_query);
	client->wait_for_user_conn = false;
	client->wait_for_user = true;
	if (!sbuf_pause(&client->sbuf)) {
		release_server(client->link);
		disconnect_client(client, true, "pause failed");
		return;
	}
	client->link->ready = false;

	/*
	 * Add outstanding request, so that the server is closed if the client
	 * disconnects before the auth_query completes.
	 */
	if (!add_outstanding_request(client, PqMsg_Sync, RA_SKIP)) {
		disconnect_server(client->link, true, "out of memory");
		return;
	}

	res = 0;
	buf = pktbuf_dynamic(512);
	if (buf) {
		pktbuf_write_ExtQuery(buf, auth_query, 1, username);
		res = pktbuf_send_immediate(buf, client->link);
		pktbuf_free(buf);
		/*
		 * Should do instead:
		 *   res = pktbuf_send_queued(buf, client->link);
		 * but that needs better integration with SBuf.
		 */
	}
	if (!res)
		disconnect_server(client->link, false, "unable to send auth_query");
}

static bool login_via_cert(PgSocket *client, struct HBARule *rule)
{
	struct tls *tls = client->sbuf.tls;

	if (!tls) {
		slog_error(client, "TLS connection required");
		goto fail;
	}
	if (!tls_peer_cert_provided(client->sbuf.tls)) {
		slog_error(client, "TLS client certificate required");
		goto fail;
	}
	if (client->login_user_credentials->mock_auth)
		goto fail;

	log_debug("TLS cert login: %s", tls_peer_cert_subject(client->sbuf.tls));

	if (rule && rule->identmap) {
		struct List *el;
		struct Mapping *mapping;
		bool mapped = false;

		list_for_each(el, &rule->identmap->mappings) {
			mapping = container_of(el, struct Mapping, node);

			if (!tls_peer_cert_contains_name(client->sbuf.tls, mapping->system_user_name)) {
				continue;
			}

			if (!(mapping->name_flags & NAME_ALL)) {
				if (strcmp(client->login_user_credentials->name, mapping->postgres_user_name)) {
					continue;
				}
			}

			slog_noise(client, "ident map: %s %s %s", rule->identmap->map_name, mapping->system_user_name, mapping->postgres_user_name);
			mapped = true;
			break;
		}

		if (!mapped) {
			slog_error(client, "ident map: %s does not have a match", rule->identmap->map_name);
			goto fail;
		}
	} else if (!tls_peer_cert_contains_name(client->sbuf.tls, client->login_user_credentials->name)) {
		slog_error(client, "TLS certificate name mismatch");
		goto fail;
	}

	/* login successful */
	return finish_client_login(client);
fail:
	disconnect_client(client, true, "certificate authentication failed");
	return false;
}

static bool login_as_unix_peer(PgSocket *client, struct HBARule *rule)
{
	if (!pga_is_unix(&client->remote_addr))
		goto fail;
	if (client->login_user_credentials->mock_auth)
		goto fail;

	if (rule && rule->identmap) {
		struct List *el;
		struct Mapping *mapping;
		bool mapped = false;

		list_for_each(el, &rule->identmap->mappings) {
			mapping = container_of(el, struct Mapping, node);

			if (check_unix_peer_name(sbuf_socket(&client->sbuf), mapping->system_user_name)) {
				if ((mapping->name_flags & NAME_ALL) ||
				    strcmp(mapping->postgres_user_name, client->login_user_credentials->name) == 0) {
					slog_noise(client, "ident map '%s' is applied", rule->identmap->map_name);

					mapped = true;
					break;
				}
			}
		}

		if (!mapped) {
			slog_error(client, "ident map %s cannot be matched",
				   rule->identmap->map_name);
			goto fail;
		}
	} else {
		if (!check_unix_peer_name(sbuf_socket(&client->sbuf), client->login_user_credentials->name))
			goto fail;
	}
	return finish_client_login(client);
fail:
	disconnect_client(client, true, "unix socket login rejected");
	return false;
}

static bool finish_set_pool(PgSocket *client, bool takeover)
{
	bool ok = false;
	int auth;
	struct HBARule *rule = NULL;

	if (!client->login_user_credentials->mock_auth && !client->db->fake) {
		PgCredentials *pool_user_credentials;

		if (client->db->forced_user_credentials)
			pool_user_credentials = client->db->forced_user_credentials;
		else
			pool_user_credentials = client->login_user_credentials;

		client->pool = get_pool(client->db, pool_user_credentials);
		if (!client->pool) {
			disconnect_client(client, true, "no memory for pool");
			return false;
		}
	}

	if (cf_log_connections) {
		if (client->sbuf.tls) {
			char infobuf[96] = "";
			tls_get_connection_info(client->sbuf.tls, infobuf, sizeof infobuf);
			slog_info(client, "login attempt: db=%s user=%s tls=%s replication=%s",
				  client->db->name,
				  client->login_user_credentials->name,
				  infobuf,
				  replication_type_parameters[client->replication]);
		} else {
			slog_info(client, "login attempt: db=%s user=%s tls=no replication=%s",
				  client->db->name, client->login_user_credentials->name,
				  replication_type_parameters[client->replication]);
		}
	}

	if (takeover)
		return true;

	if (client->pool && client->pool->db->admin) {
		if (!admin_post_login(client))
			return false;
	}

	if (client->own_user)
		return finish_client_login(client);

	auth = cf_auth_type;
	if (auth == AUTH_TYPE_HBA) {
		rule = hba_eval(
			parsed_hba,
			&client->remote_addr,
			!!client->sbuf.tls,
			client->replication,
			client->db->name,
			client->login_user_credentials->name);

		if (!rule) {
			disconnect_client(client, true, "no authentication method is found");
			return false;
		}

		slog_noise(client, "HBA Line %d is matched", rule->hba_linenr);

		auth = rule->rule_method;
	}

	if (auth == AUTH_TYPE_MD5) {
		if (get_password_type(client->login_user_credentials->passwd) == PASSWORD_TYPE_SCRAM_SHA_256)
			auth = AUTH_TYPE_SCRAM_SHA_256;
	}

	/* remember method */
	client->client_auth_type = auth;

	switch (auth) {
	case AUTH_TYPE_ANY:
		ok = finish_client_login(client);
		break;
	case AUTH_TYPE_TRUST:
		if (client->login_user_credentials->mock_auth)
			disconnect_client(client, true, "\"trust\" authentication failed");
		else
			ok = finish_client_login(client);
		break;
	case AUTH_TYPE_PLAIN:
	case AUTH_TYPE_MD5:
	case AUTH_TYPE_PAM:
	case AUTH_TYPE_SCRAM_SHA_256:
		ok = send_client_authreq(client);
		break;
	case AUTH_TYPE_CERT:
		ok = login_via_cert(client, rule);
		break;
	case AUTH_TYPE_PEER:
		ok = login_as_unix_peer(client, rule);
		break;
	default:
		disconnect_client(client, true, "login rejected");
		ok = false;
	}
	return ok;
}

bool check_db_connection_count(PgSocket *client)
{
	if (!client->contributes_db_client_count) {
		client->contributes_db_client_count = true;
		client->db->client_connection_count++;
	}

	if (database_max_client_connections(client->db) <= 0)
		return true;

	if (client->db->client_connection_count <= database_max_client_connections(client->db))
		return true;

	if (client->db->admin && strlist_contains(cf_admin_users, client->login_user_credentials->name))
		return true;

	log_debug("set_pool: db '%s' full (%d >= %d)",
		  client->db->name, client->db->client_connection_count, client->db->max_db_client_connections);
	disconnect_client(client, true, "client connections exceeded (max_db_client_connections)");

	return false;
}

bool check_user_connection_count(PgSocket *client)
{
	int client_connection_count;
	int max_user_client_connections;

	/* Check client_connection count limit */
	if (!client->login_user_credentials)
		return true;

	if (!client->login_user_credentials->global_user)
		return true;

	if (!client->user_connection_counted) {
		client->login_user_credentials->global_user->client_connection_count++;
		client->user_connection_counted = 1;
	}

	if (client->db->admin && strlist_contains(cf_admin_users, client->login_user_credentials->name)) {
		return true;
	}

	max_user_client_connections = user_client_max_connections(client->login_user_credentials->global_user);
	if (max_user_client_connections == 0)
		return true;

	client_connection_count = client->login_user_credentials->global_user->client_connection_count;
	if (client_connection_count <= max_user_client_connections)
		return true;

	log_debug("set_pool: user '%s' full (%d >= %d)",
		  client->login_user_credentials->name, client_connection_count, max_user_client_connections);
	disconnect_client(client, true, "client connections exceeded (max_user_client_connections)");

	return false;
}

bool set_pool(PgSocket *client, const char *dbname, const char *username, const char *password, bool takeover)
{
	Assert((password && takeover) || (!password && !takeover));

	/* find database */
	client->db = find_or_register_database(client, dbname);
	if (!client->db) {
		client->db = calloc(1, sizeof(*client->db));
		client->db->fake = true;
		strlcpy(client->db->name, dbname, sizeof(client->db->name));
	}

	if (client->db->admin) {
		if (admin_pre_login(client, username))
			return finish_set_pool(client, takeover);
	}

	/* avoid dealing with invalid data below, and give an
	 * appropriate error message */
	if (strlen(username) >= MAX_USERNAME) {
		disconnect_client(client, true, "username too long");
		if (cf_log_connections)
			slog_info(client, "login failed: db=%s user=%s", dbname, username);
		return false;
	}
	if (password && strlen(password) >= MAX_PASSWORD) {
		disconnect_client(client, true, "password too long");
		if (cf_log_connections)
			slog_info(client, "login failed: db=%s user=%s", dbname, username);
		return false;
	}

	/* find user */
	if (cf_auth_type == AUTH_TYPE_ANY) {
		/* ignore requested user */
		if (client->db->forced_user_credentials == NULL) {
			slog_error(client, "auth_type=any requires forced user");
			disconnect_client(client, true, "bouncer config error");
			return false;
		}
		client->login_user_credentials = client->db->forced_user_credentials;

		if (!check_db_connection_count(client))
			return false;

		if (!check_user_connection_count(client))
			return false;
<<<<<<< HEAD
	} else if (cf_auth_type == AUTH_PAM) {
=======
		}
	} else if (cf_auth_type == AUTH_TYPE_PAM) {
>>>>>>> 4caacb7c
		if (client->db->auth_user_credentials) {
			slog_error(client, "PAM can't be used together with database authentication");
			disconnect_client(client, true, "bouncer config error");
			return false;
		}
		/* Password will be set after successful authentication when not in takeover mode */
		client->login_user_credentials = add_pam_credentials(username, password);
		if (!check_db_connection_count(client))
			return false;
		if (!client->login_user_credentials) {
			slog_error(client, "set_pool(): failed to allocate new PAM user");
			disconnect_client(client, true, "bouncer resources exhaustion");
			return false;
		}
		if (!check_user_connection_count(client)) {
			return false;
		}
	} else {
		client->login_user_credentials = find_global_credentials(username);

		if (!check_db_connection_count(client))
			return false;

		if (!check_user_connection_count(client))
			return false;

		if (!client->login_user_credentials || client->login_user_credentials->dynamic_passwd) {
			/*
			 * If the login user specified by the client
			 * does not exist or if it has no entry in auth_file,
			 * check if an auth_user is set and if so, send off
			 * an auth_query.  If no auth_user is set for the db,
			 * see if the global auth_user is set and use that.
			 */
			if (!client->db->auth_user_credentials && cf_auth_user) {
				client->db->auth_user_credentials = find_global_credentials(cf_auth_user);
				if (!client->db->auth_user_credentials)
					client->db->auth_user_credentials = add_global_credentials(cf_auth_user, "");
			}
			if (client->db->auth_user_credentials) {
				if (client->db->fake) {
					slog_debug(client, "not running auth_query because database is fake");
				} else {
					if (takeover) {
						client->login_user_credentials = add_dynamic_credentials(client->db, username, password);

						if (!check_db_connection_count(client))
							return false;

						if (!check_user_connection_count(client))
							return false;

						return finish_set_pool(client, takeover);
					}
					start_auth_query(client, username);
					return false;
				}
			}

			slog_info(client, "no such user: %s", username);
			client->login_user_credentials = calloc(1, sizeof(*client->login_user_credentials));
			if (!check_db_connection_count(client))
				return false;
			client->login_user_credentials->mock_auth = true;
			safe_strcpy(client->login_user_credentials->name, username, sizeof(client->login_user_credentials->name));
			if (!check_user_connection_count(client)) {
				return false;
			}
		}
	}

	return finish_set_pool(client, takeover);
}

bool handle_auth_query_response(PgSocket *client, PktHdr *pkt)
{
	uint16_t columns;
	uint32_t length;
	const char *username, *password;
	PgCredentials credentials;
	PgSocket *server = client->link;

	switch (pkt->type) {
	case PqMsg_RowDescription:
		if (!mbuf_get_uint16be(&pkt->data, &columns)) {
			disconnect_server(server, false, "bad packet");
			return false;
		}
		if (columns != 2u) {
			disconnect_server(server, false, "expected 2 columns from auth_query, not %hu", columns);
			return false;
		}
		break;
	case PqMsg_DataRow:
		memset(&credentials, 0, sizeof(credentials));
		if (!mbuf_get_uint16be(&pkt->data, &columns)) {
			disconnect_server(server, false, "bad packet");
			return false;
		}
		if (columns != 2u) {
			disconnect_server(server, false, "expected 2 columns from auth_query, not %hu", columns);
			return false;
		}
		if (!mbuf_get_uint32be(&pkt->data, &length)) {
			disconnect_server(server, false, "bad packet");
			return false;
		}
		if (length == (uint32_t)-1) {
			disconnect_server(server, false, "auth_query response contained null user name");
			return false;
		}
		if (!mbuf_get_chars(&pkt->data, length, &username)) {
			disconnect_server(server, false, "bad packet");
			return false;
		}
		if (sizeof(credentials.name) - 1 < length)
			length = sizeof(credentials.name) - 1;
		memcpy(credentials.name, username, length);
		if (!mbuf_get_uint32be(&pkt->data, &length)) {
			disconnect_server(server, false, "bad packet");
			return false;
		}
		if (length == (uint32_t)-1) {
			/*
			 * NULL - set an md5 password with an impossible value,
			 * so that nothing will ever match
			 */
			password = "md5";
			length = 3;
		} else {
			if (!mbuf_get_chars(&pkt->data, length, &password)) {
				disconnect_server(server, false, "bad packet");
				return false;
			}
		}
		if (sizeof(credentials.passwd) - 1 < length)
			length = sizeof(credentials.passwd) - 1;
		memcpy(credentials.passwd, password, length);

		slog_debug(client, "successfully parsed auth_query response for user %s", credentials.name);
		client->login_user_credentials = add_dynamic_credentials(client->db, credentials.name, credentials.passwd);
		if (!check_user_connection_count(client)) {
			return false;
		}
		if (!client->login_user_credentials) {
			disconnect_server(server, false, "unable to allocate new user for auth");
			return false;
		}
		break;
	case PqMsg_NoticeResponse:
		break;
	case PqMsg_CommandComplete:
		break;
	case PqMsg_ParseComplete:
		break;
	case PqMsg_BindComplete:
		break;
	case PqMsg_ParameterStatus:
		break;
	case PqMsg_ReadyForQuery:
		sbuf_prepare_skip(&client->link->sbuf, pkt->len);
		if (!client->login_user_credentials) {
			if (cf_log_connections)
				slog_info(client, "login failed: db=%s", client->db->name);
			/*
			 * TODO: Currently no mock authentication when
			 * using auth_query/auth_user; we just abort
			 * with a revealing message to the client.
			 * The main problem is that at this point we
			 * don't know the original user name anymore
			 * to do that.  As a workaround, the
			 * auth_query could be written in a way that
			 * it returns a fake user and password if the
			 * requested user doesn't exist.
			 */
			disconnect_client(client, true, "no such user");
		} else {
			slog_noise(client, "auth query complete");
			client->link->resetting = true;
			sbuf_continue(&client->sbuf);
		}
		/*
		 * either sbuf_continue or disconnect_client could disconnect the server
		 * way down in their bowels of other callbacks. so check that, and
		 * return appropriately (similar to reuse_on_release)
		 */
		if (server->state == SV_FREE || server->state == SV_JUSTFREE)
			return false;
		return true;
	case PqMsg_ErrorResponse:
		disconnect_server(server, false, "error response from auth_query");
		return false;
	default:
		disconnect_server(server, false, "unexpected response from auth_query");
		return false;
	}
	sbuf_prepare_skip(&server->sbuf, pkt->len);
	return true;
}

/*
 * read_escaped_token reads a token that might be escaped using backslashes
 * from the escaped_string_ptr. The token is written in unescaped form to the
 * unescaped_token buffer. escape_string_ptr is set to the character right
 * after the token.
 */
static bool read_escaped_token(const char **escaped_string_ptr, struct MBuf *unescaped_token)
{
	const char *position = *escaped_string_ptr;
	const char *unwritten_start = position;
	while (*position) {
		if (*position == '\\') {
			if (!mbuf_write(unescaped_token, unwritten_start, position - unwritten_start))
				return false;
			position++;
			unwritten_start = position;
			if (!*position)
				break;
		} else if (isspace(*position)) {
			break;
		}
		position++;
	}
	if (!mbuf_write(unescaped_token, unwritten_start, position - unwritten_start))
		return false;
	if (!mbuf_write_byte(unescaped_token, '\0'))
		return false;
	*escaped_string_ptr = position;
	return true;
}

/*
 * set_startup_options takes the value of the "options" startup parameter
 * and uses it to set the parameters that are embedded in this value.
 *
 * It only supports the following type of PostgreSQL command line argument:
 * -c config=value
 *
 * The reason that we don't support all arguments is to keep the parsing simple
 * an this is by far the argument that's most commonly used in practice in the
 * options startup parameter. Also all other postgres command line arguments
 * can be rewritten to this form.
 *
 * NOTE: it's possible to supply "options" in ignore_startup_parameters, which
 * results in all unknown options being ignored. This is for historical reasons,
 * because it was supported like that in the past.
 */
static bool set_startup_options(PgSocket *client, const char *options)
{
	char arg_buf[400];
	struct MBuf arg;
	const char *position = options;

	if (client->replication) {
		/*
		 * Since replication clients will be bound 1-to-1 to a server
		 * connection, we can support any configuration flags and
		 * fields in the options startup parameter. Because we can
		 * simply send the exact same value for the options parameter
		 * when opening the replication connection to the server. This
		 * allows us to also support GUCs that don't have the
		 * GUC_REPORT flag, specifically extra_float_digits which is a
		 * configuration that is set by CREATE SUBSCRIPTION in the
		 * options parameter.
		 */
		client->startup_options = strdup(options);
		if (!client->startup_options)
			disconnect_client(client, true, "out of memory");
		return true;
	}

	mbuf_init_fixed_writer(&arg, arg_buf, sizeof(arg_buf));
	slog_debug(client, "received options: %s", options);

	while (*position) {
		const char *start_position = position;
		const char *key_string, *value_string;
		char *equals;
		mbuf_rewind_writer(&arg);
		position = cstr_skip_ws((char *) position);
		if (strncmp("-c", position, 2) == 0) {
			position += 2;
			position = cstr_skip_ws((char *) position);
		} else if (strncmp("--", position, 2) == 0) {
			position += 2;
		} else {
			goto fail;
		}

		if (!read_escaped_token(&position, &arg)) {
			if (arg.fixed) {
				mbuf_init_dynamic(&arg);
				position = start_position;
				continue;
			}
			disconnect_client(client, true, "out of memory");
			mbuf_free(&arg);
			return false;
		}

		equals = strchr((char *) arg.data, '=');
		if (!equals)
			goto fail;
		*equals = '\0';

		key_string = (const char *) arg.data;
		value_string = (const char *) equals + 1;
		if (varcache_set(&client->vars, key_string, value_string)) {
			slog_debug(client, "got var from options: %s=%s", key_string, value_string);
		} else if (strlist_contains(cf_ignore_startup_params, key_string) || strlist_contains(cf_ignore_startup_params, "options")) {
			slog_debug(client, "ignoring startup parameter from options: %s=%s", key_string, value_string);
		} else {
			slog_warning(client, "unsupported startup parameter in options: %s=%s", key_string, value_string);
			disconnect_client(client, true, "unsupported startup parameter in options: %s", key_string);
			mbuf_free(&arg);
			return false;
		}
	}

	mbuf_free(&arg);
	return true;
fail:
	disconnect_client(client, true, "unsupported options startup parameter: only '-c config=val' and '--config=val' are allowed");
	mbuf_free(&arg);
	return false;
}

static void set_appname(PgSocket *client, const char *app_name)
{
	char buf[400], abuf[300];
	const char *details;

	if (cf_application_name_add_host) {
		/* give app a name */
		if (!app_name)
			app_name = "app";

		/* add details */
		details = pga_details(&client->remote_addr, abuf, sizeof(abuf));
		snprintf(buf, sizeof(buf), "%s - %s", app_name, details);
		app_name = buf;
	}
	if (app_name) {
		slog_debug(client, "using application_name: %s", app_name);
		varcache_set(&client->vars, "application_name", app_name);
	}
}

/*
 * set_replication sets the replication field on the client according the given
 * replicationString.
 */
static bool set_replication(PgSocket *client, const char *replicationString)
{
	bool replicationBool = false;
	if (strcmp(replicationString, "database") == 0) {
		client->replication = REPLICATION_LOGICAL;
		return true;
	}
	if (!parse_bool(replicationString, &replicationBool)) {
		return false;
	}
	client->replication = replicationBool ? REPLICATION_PHYSICAL : REPLICATION_NONE;
	return true;
}

static bool decide_startup_pool(PgSocket *client, PktHdr *pkt)
{
	const char *username = NULL, *dbname = NULL;
	const char *key, *val;
	bool ok;
	bool appname_found = false;
	struct MBuf unsupported_protocol_extensions;
	int unsupported_protocol_extensions_count = 0;
	unsigned original_read_pos = pkt->data.read_pos;

	mbuf_init_dynamic(&unsupported_protocol_extensions);

	/*
	 * First check if we're dealing with a replication connection. Because for
	 * those we support some additional things when parsing the startup
	 * parameters, specifically we support any arguments in the options startup
	 * packet.
	 */
	while (1) {
		ok = mbuf_get_string(&pkt->data, &key);
		if (!ok || *key == 0)
			break;
		ok = mbuf_get_string(&pkt->data, &val);
		if (!ok)
			break;
		if (strcmp(key, "replication") == 0) {
			slog_debug(client, "got var: %s=%s", key, val);
			set_replication(client, val);
		}
	}

	pkt->data.read_pos = original_read_pos;

	while (1) {
		ok = mbuf_get_string(&pkt->data, &key);
		if (!ok || *key == 0)
			break;
		ok = mbuf_get_string(&pkt->data, &val);
		if (!ok)
			break;

		if (strcmp(key, "database") == 0) {
			slog_debug(client, "got var: %s=%s", key, val);
			dbname = val;
		} else if (strcmp(key, "user") == 0) {
			slog_debug(client, "got var: %s=%s", key, val);
			username = val;
		} else if (strcmp(key, "options") == 0) {
			if (!set_startup_options(client, val))
				return false;
		} else if (strcmp(key, "application_name") == 0) {
			set_appname(client, val);
			appname_found = true;
		} else if (strcmp(key, "replication") == 0) {
			/* do nothing, already checked in the previous loop */
		} else if (strncmp("_pq_.", key, 5) == 0) {
			slog_debug(client, "ignoring protocol extension parameter: %s=%s", key, val);
			unsupported_protocol_extensions_count++;
			if (!mbuf_write(&unsupported_protocol_extensions, key, strlen(key) + 1))
				return false;
		} else if (varcache_set(&client->vars, key, val)) {
			slog_debug(client, "got var: %s=%s", key, val);
		} else if (strlist_contains(cf_ignore_startup_params, key)) {
			slog_debug(client, "ignoring startup parameter: %s=%s", key, val);
		} else {
			slog_warning(client, "unsupported startup parameter: %s=%s", key, val);
			disconnect_client(client, true, "unsupported startup parameter: %s", key);
			return false;
		}
	}
	if (!username || !username[0]) {
		disconnect_client(client, true, "no username supplied");
		return false;
	}

	/* if missing dbname, default to username */
	if (!dbname || !dbname[0])
		dbname = username;

	/* create application_name if requested */
	if (!appname_found)
		set_appname(client, NULL);

	/* check if limit allows, don't limit admin db
	   nb: new incoming conn will be attached to PgSocket, thus
	   get_active_client_count() counts it */
	if (get_active_client_count() > cf_max_client_conn) {
		if (strcmp(dbname, "pgbouncer") != 0) {
			disconnect_client(client, true, "no more connections allowed (max_client_conn)");
			return false;
		}
	}

	if (pkt->type == PKT_STARTUP_V3_UNSUPPORTED || unsupported_protocol_extensions_count > 0) {
		PktBuf *buf = pktbuf_dynamic(512);
		int res;

		pktbuf_write_NegotiateProtocolVersion(
			buf,
			unsupported_protocol_extensions_count,
			unsupported_protocol_extensions.data,
			unsupported_protocol_extensions.write_pos
			);
		res = pktbuf_send_immediate(buf, client);
		if (!res) {
			pktbuf_free(buf);
			disconnect_client(client, false, "unable to send protocol negotiation packet");
		}
	}

	/* find pool */
	return set_pool(client, dbname, username, NULL, false);
}

static bool scram_client_first(PgSocket *client, uint32_t datalen, const uint8_t *data)
{
	char *ibuf;
	char *input;
	int res;
	PgCredentials *user = client->login_user_credentials;

	ibuf = malloc(datalen + 1);
	if (ibuf == NULL)
		return false;
	memcpy(ibuf, data, datalen);
	ibuf[datalen] = '\0';

	input = ibuf;
	slog_debug(client, "SCRAM client-first-message = \"%s\"", input);
	if (!read_client_first_message(client, input,
				       &client->scram_state.cbind_flag,
				       &client->scram_state.client_first_message_bare,
				       &client->scram_state.client_nonce))
		goto failed;

	if (!user->mock_auth) {
		slog_debug(client, "stored secret = \"%s\"", user->passwd);
		switch (get_password_type(user->passwd)) {
		case PASSWORD_TYPE_MD5:
			slog_error(client, "SCRAM authentication failed: user has MD5 secret");
			goto failed;
		case PASSWORD_TYPE_PLAINTEXT:
		case PASSWORD_TYPE_SCRAM_SHA_256:
			break;
		}
	}

	if (!build_server_first_message(&client->scram_state, user->name, user->mock_auth ? NULL : user->passwd))
		goto failed;
	slog_debug(client, "SCRAM server-first-message = \"%s\"", client->scram_state.server_first_message);

	SEND_generic(res, client, PqMsg_AuthenticationRequest, "ib",
		     AUTH_REQ_SASL_CONT,
		     client->scram_state.server_first_message,
		     strlen(client->scram_state.server_first_message));

	free(ibuf);
	return res;
failed:
	free(ibuf);
	return false;
}

static bool scram_client_final(PgSocket *client, uint32_t datalen, const uint8_t *data)
{
	char *ibuf;
	char *input;
	const char *client_final_nonce = NULL;
	char *proof = NULL;
	char *server_final_message;
	int res;

	ibuf = malloc(datalen + 1);
	if (ibuf == NULL)
		return false;
	memcpy(ibuf, data, datalen);
	ibuf[datalen] = '\0';

	input = ibuf;
	slog_debug(client, "SCRAM client-final-message = \"%s\"", input);
	if (!read_client_final_message(client, data, input,
				       &client_final_nonce,
				       &proof))
		goto failed;
	slog_debug(client, "SCRAM client-final-message-without-proof = \"%s\"",
		   client->scram_state.client_final_message_without_proof);

	if (!verify_final_nonce(&client->scram_state, client_final_nonce)) {
		slog_error(client, "invalid SCRAM response (nonce does not match)");
		goto failed;
	}

	if (!verify_client_proof(&client->scram_state, proof)
	    || !client->login_user_credentials) {
		slog_error(client, "password authentication failed");
		goto failed;
	}

	server_final_message = build_server_final_message(&client->scram_state);
	if (!server_final_message)
		goto failed;
	slog_debug(client, "SCRAM server-final-message = \"%s\"", server_final_message);

	SEND_generic(res, client, PqMsg_AuthenticationRequest, "ib",
		     AUTH_REQ_SASL_FIN,
		     server_final_message,
		     strlen(server_final_message));

	free(server_final_message);
	free(proof);
	free(ibuf);
	return res;
failed:
	free(proof);
	free(ibuf);
	return false;
}

/* decide on packets of client in login phase */
static bool handle_client_startup(PgSocket *client, PktHdr *pkt)
{
	const char *passwd;
	const uint8_t *key;
	bool ok;
	bool is_unix = pga_is_unix(&client->remote_addr);

	SBuf *sbuf = &client->sbuf;

	/* don't tolerate partial packets */
	if (incomplete_pkt(pkt)) {
		if (pkt->len > (unsigned) cf_sbuf_len) {
			/*
			 * We need to handle the complete packet, but it is too
			 * large to fit into our sbuf buffer size (determined
			 * by the pkt_buf config). So now we need to fetch the
			 * whole packet using our dynamically sized packet
			 * buffering logic.
			 */
			client->packet_cb_state.flag = CB_WANT_COMPLETE_PACKET;
			sbuf_prepare_fetch(sbuf, pkt->len);
			return true;
		} else {
			/*
			 * We need to handle the complete packet, but it fits
			 * in our sbuf buffer, so we can simply return false to
			 * indicate to sbuf to retry once it has received more
			 * data
			 */
			return false;
		}
	}

	if (client->wait_for_welcome || client->wait_for_auth) {
		if (finish_client_login(client)) {
			if (client->packet_cb_state.flag != CB_HANDLE_COMPLETE_PACKET) {
				/* the packet was already parsed */
				sbuf_prepare_skip(sbuf, pkt->len);
			}
			return true;
		} else {
			return false;
		}
	}

	switch (pkt->type) {
	case PKT_SSLREQ:
		slog_noise(client, "C: req SSL");

		if (client->sbuf.tls) {
			disconnect_client(client, false, "SSL req inside SSL");
			return false;
		}
		if (client_accept_sslmode != SSLMODE_DISABLED && !is_unix) {
			slog_noise(client, "P: SSL ack");
			if (!sbuf_answer(&client->sbuf, "S", 1)) {
				disconnect_client(client, false, "failed to ack SSL");
				return false;
			}
			if (!sbuf_tls_accept(&client->sbuf)) {
				disconnect_client(client, false, "failed to accept SSL");
				return false;
			}
			break;
		}

		/* reject SSL attempt */
		slog_noise(client, "P: nak");
		if (!sbuf_answer(&client->sbuf, "N", 1)) {
			disconnect_client(client, false, "failed to nak SSL");
			return false;
		}
		break;
	case PKT_GSSENCREQ:
		/* reject GSS encryption attempt */
		slog_noise(client, "C: req GSS enc");
		if (!sbuf_answer(&client->sbuf, "N", 1)) {
			disconnect_client(client, false, "failed to nak GSS enc");
			return false;
		}
		break;
	case PKT_STARTUP_V2:
		disconnect_client(client, true, "old V2 protocol not supported");
		return false;
	case PKT_STARTUP_V3_UNSUPPORTED:
	case PKT_STARTUP_V3:
		/* require SSL except on unix socket */
		if (client_accept_sslmode >= SSLMODE_REQUIRE && !client->sbuf.tls && !is_unix) {
			disconnect_client(client, true, "SSL required");
			return false;
		}

		if (client->pool && !client->wait_for_user_conn && !client->wait_for_user) {
			disconnect_client(client, true, "client re-sent startup pkt");
			return false;
		}

		if (client->wait_for_user) {
			client->wait_for_user = false;
			if (!finish_set_pool(client, false))
				return false;
		} else if (!decide_startup_pool(client, pkt)) {
			return false;
		}

		break;
	case PqMsg_PasswordMessage:	/* or SASLInitialResponse, or SASLResponse */
		/* too early */
		if (!client->login_user_credentials) {
			disconnect_client(client, true, "client password pkt before startup packet");
			return false;
		}

		if (client->client_auth_type == AUTH_TYPE_SCRAM_SHA_256) {
			const char *mech;
			uint32_t length;
			const uint8_t *data;

			if (!client->scram_state.server_nonce) {
				/* process as SASLInitialResponse */
				if (!mbuf_get_string(&pkt->data, &mech))
					return false;
				slog_debug(client, "C: selected SASL mechanism: %s", mech);
				if (strcmp(mech, "SCRAM-SHA-256") != 0) {
					disconnect_client(client, true, "client selected an invalid SASL authentication mechanism");
					return false;
				}
				if (!mbuf_get_uint32be(&pkt->data, &length))
					return false;
				if (!mbuf_get_bytes(&pkt->data, length, &data))
					return false;
				if (!scram_client_first(client, length, data)) {
					disconnect_client(client, true, "SASL authentication failed");
					return false;
				}
			} else {
				/* process as SASLResponse */
				length = mbuf_avail_for_read(&pkt->data);
				if (!mbuf_get_bytes(&pkt->data, length, &data))
					return false;
				if (scram_client_final(client, length, data)) {
					/* save SCRAM keys for user */
					if (!client->scram_state.adhoc && !client->db->fake) {
						memcpy(client->pool->user_credentials->scram_ClientKey,
						       client->scram_state.ClientKey,
						       sizeof(client->scram_state.ClientKey));
						memcpy(client->pool->user_credentials->scram_ServerKey,
						       client->scram_state.ServerKey,
						       sizeof(client->scram_state.ServerKey));
						client->pool->user_credentials->has_scram_keys = true;
					}

					free_scram_state(&client->scram_state);
					if (!finish_client_login(client))
						return false;
				} else {
					disconnect_client(client, true, "SASL authentication failed");
					return false;
				}
			}
		} else {
			/* process as PasswordMessage */
			ok = mbuf_get_string(&pkt->data, &passwd);

			if (ok) {
				/*
				 * Don't allow an empty password; see
				 * PostgreSQL recv_password_packet().
				 */
				if (!*passwd) {
					disconnect_client(client, true, "empty password returned by client");
					return false;
				}

				if (client->client_auth_type == AUTH_TYPE_PAM) {
					if (!sbuf_pause(&client->sbuf)) {
						disconnect_client(client, true, "pause failed");
						return false;
					}
					pam_auth_begin(client, passwd);
					return false;
				}

				if (check_client_passwd(client, passwd)) {
					if (!finish_client_login(client))
						return false;
				} else {
					disconnect_client(client, true, "password authentication failed");
					return false;
				}
			}
		}
		break;
	case PKT_CANCEL:
		if (mbuf_avail_for_read(&pkt->data) == BACKENDKEY_LEN
		    && mbuf_get_bytes(&pkt->data, BACKENDKEY_LEN, &key)) {
			memcpy(client->cancel_key, key, BACKENDKEY_LEN);
			accept_cancel_request(client);
		} else {
			disconnect_client(client, false, "bad cancel request");
		}
		return false;
	default:
		disconnect_client(client, false, "bad packet");
		return false;
	}
	if (client->packet_cb_state.flag != CB_HANDLE_COMPLETE_PACKET) {
		sbuf_prepare_skip(sbuf, pkt->len);
	}
	client->request_time = get_cached_time();
	return true;
}

/* decide on packets of logged-in client */
static bool handle_client_work(PgSocket *client, PktHdr *pkt)
{
	SBuf *sbuf = &client->sbuf;
	int track_outstanding = false;
	PreparedStatementAction ps_action = PS_IGNORE;
	PgClosePacket close_packet;

	switch (pkt->type) {
	/* one-packet queries */
	case PqMsg_Query:
		if (cf_disable_pqexec) {
			slog_error(client, "client used \"Query\" packet type");
			disconnect_client(client, true, "PQexec disallowed");
			return false;
		}
		track_outstanding = true;
		break;
	case PqMsg_FunctionCall:
		track_outstanding = true;
		break;

	/* request immediate response from server */
	case PqMsg_Sync:
		track_outstanding = true;
		break;
	case PqMsg_Flush:
		break;

	/* copy end markers */
	case PqMsg_CopyDone:
	case PqMsg_CopyFail:
		track_outstanding = true;
		break;

	/*
	 * extended protocol allows server (and thus pooler)
	 * to buffer packets until sync or flush is sent by client
	 */
	case PqMsg_Parse:
		track_outstanding = true;
		if (is_prepared_statements_enabled(client)) {
			ps_action = inspect_parse_packet(client, pkt);
			pkt_rewind_v3(pkt);
		}
		break;

	case PqMsg_Execute:
		track_outstanding = true;
		break;

	case PqMsg_Close:
		track_outstanding = true;
		if (is_prepared_statements_enabled(client)) {
			ps_action = inspect_describe_or_close_packet(client, pkt);
			pkt_rewind_v3(pkt);
		}
		break;

	case PqMsg_Bind:
		track_outstanding = true;
		if (is_prepared_statements_enabled(client)) {
			ps_action = inspect_bind_packet(client, pkt);
			pkt_rewind_v3(pkt);
		}
		break;

	case PqMsg_Describe:
		track_outstanding = true;
		if (is_prepared_statements_enabled(client)) {
			ps_action = inspect_describe_or_close_packet(client, pkt);
			pkt_rewind_v3(pkt);
		}
		break;

	case PqMsg_CopyData:
		break;

	/* client wants to go away */
	default:
		slog_error(client, "unknown pkt from client: %u/0x%x", pkt->type, pkt->type);
		disconnect_client(client, true, "unknown pkt");
		return false;
	case PqMsg_Terminate:
		disconnect_client(client, false, "client close request");
		return false;
	}

	if (ps_action == PS_HANDLE_FULL_PACKET && incomplete_pkt(pkt)) {
		if (pkt->len > (unsigned) cf_sbuf_len) {
			/*
			 * We need to handle the complete packet, but it is too
			 * large to fit into our sbuf buffer size (determined
			 * by the pkt_buf config). So now we need to fetch the
			 * whole packet using our dynamically sized packet
			 * buffering logic.
			 */
			client->packet_cb_state.flag = CB_WANT_COMPLETE_PACKET;
			sbuf_prepare_fetch(sbuf, pkt->len);
			return true;
		} else {
			/*
			 * We need to handle the complete packet, but it fits
			 * in our sbuf buffer, so we can simply return false to
			 * indicate to sbuf to retry once it has received more
			 * data
			 */
			return false;
		}
	}

	if (ps_action == PS_INSPECT_FAILED) {
		if (!incomplete_pkt(pkt)) {
			/*
			 * We have the full packet, but still inspection
			 * failed. That means the packet is plain wrong.
			 */
			slog_error(client, "failed to parse prepared statement packet type '%c'", pkt->type);
			disconnect_client(client, true, "failed to parse packet");
			return false;
		}

		/*
		 * We don't have the full packet yet, so probably inspection
		 * failed because the required part of the packet was not
		 * received yet.
		 */

		if (pkt->data.write_pos >= (unsigned) cf_sbuf_len) {
			/*
			 * We've filled up our complete sbuf buffer with this
			 * packet, but we still haven't been able to determine
			 * if we should handle this packet or not. This is
			 * quite unexpected, and probably means that the
			 * name of the prepared statement is larger than
			 * pkt_buf.
			 */
			client->packet_cb_state.flag = CB_WANT_COMPLETE_PACKET;
			sbuf_prepare_fetch(sbuf, pkt->len);
			return true;
		}
		/*
		 * In all other cases we simply return false to indicate to
		 * sbuf to retry after receiving more data.
		 */
		return false;
	}

	if (ps_action != PS_IGNORE && pkt->type == PqMsg_Close) {
		if (!unmarshall_close_packet(client, pkt, &close_packet))
			return false;

		if (is_close_named_statement_packet(&close_packet)) {
			if (!handle_close_statement_command(client, pkt, &close_packet))
				return false;

			client->pool->stats.client_bytes += pkt->len;

			/* No further processing required */
			return true;
		}
	}


	/* update stats */
	if (!client->query_start) {
		client->pool->stats.query_count++;
		client->query_start = get_cached_time();
	}

	/* remember timestamp of the first query in a transaction */
	if (!client->xact_start) {
		client->pool->stats.xact_count++;
		client->xact_start = client->query_start;
	}

	if (client->pool->db->admin)
		return admin_handle_client(client, pkt);

	/* acquire server */
	if (!find_server(client))
		return false;

	client->pool->stats.client_bytes += pkt->len;

	/* tag the server as dirty */
	client->link->ready = false;
	client->link->idle_tx = false;

	if (ps_action != PS_IGNORE) {
		/*
		 * All the following handle_xxx_packet functions below insert packets
		 * into the packet queue through the extra_packets field of SBuf. This
		 * requires that all previous data in the iobuf is flushed. So lets
		 * just do that now, so that these functions don't have to worry about
		 * doing that.
		 */
		if (!sbuf_flush(sbuf))
			return false;

		switch (pkt->type)
		{
		case PqMsg_Parse:
			return handle_parse_command(client, pkt);
		case PqMsg_Bind:
			return handle_bind_command(client, pkt);
		case PqMsg_Describe:
			return handle_describe_command(client, pkt);
		}
		return true;
	}

	/* forward the packet */
	if (track_outstanding) {
		if (!add_outstanding_request(client, pkt->type, RA_FORWARD)) {
			/* TODO disconnect oom */
			return false;
		}
	}

	if (client->packet_cb_state.flag == CB_HANDLE_COMPLETE_PACKET) {
		/*
		 * It's possible that the prepared statement logic required fully
		 * buffering the packet for inspection purposes using our callback
		 * packet buffering logic. But once it was fully buffered and the
		 * inspection caused us to determine that we should simply forward the
		 * packet (e.g. it was a Describe for a Portal). In those cases we
		 * cannot simply call sbuf_prepare_send, because we already consumed
		 * the packet using our callback logic. So now we need to first flush
		 * the queue, and then re-queue the fully buffered packet using our
		 * packet queueing logic.
		 */
		if (!sbuf_flush(sbuf))
			return false;

		if (!sbuf_queue_full_packet(&client->sbuf, &client->link->sbuf, pkt)) {
			disconnect_client(client, true, "out of memory");
			disconnect_server(client->link, true, "out of memory");
			return false;
		}
		return true;
	}

	sbuf_prepare_send(sbuf, &client->link->sbuf, pkt->len);

	return true;
}


/*
 * expect_startup_packet chooses returns true if we expect a startup packet and
 * false if we expect a regular packet.
 */
static bool expect_startup_packet(PgSocket *client)
{
	switch (client->state) {
	case CL_LOGIN:
		return true;
		break;
	case CL_ACTIVE:
		if (client->wait_for_welcome)
			return true;
		else
			return false;
		break;
	case CL_WAITING:
		fatal("why waiting client in client_proto()");
	case CL_WAITING_CANCEL:
	case CL_ACTIVE_CANCEL:
		fatal("why canceling client in client_proto()");
	default:
		fatal("bad client state: %d", client->state);
	}
}


/* callback from SBuf */
bool client_proto(SBuf *sbuf, SBufEvent evtype, struct MBuf *data)
{
	bool res = false;
	PgSocket *client = container_of(sbuf, PgSocket, sbuf);
	PktHdr pkt;


	Assert(!is_server_socket(client));
	Assert(client->sbuf.sock);
	Assert(client->state != CL_FREE);

	/* may happen if close failed */
	if (client->state == CL_JUSTFREE)
		return false;

	switch (evtype) {
	case SBUF_EV_CONNECT_OK:
	case SBUF_EV_CONNECT_FAILED:
	/* ^ those should not happen */
	case SBUF_EV_RECV_FAILED:
		/*
		 * Don't log error if client disconnects right away,
		 * could be monitoring probe.
		 */
		if (client->state == CL_LOGIN && mbuf_avail_for_read(data) == 0)
			disconnect_client(client, false, NULL);
		else
			disconnect_client(client, false, "client unexpected eof");
		break;
	case SBUF_EV_SEND_FAILED:
		disconnect_server(client->link, false, "server connection closed");
		break;
	case SBUF_EV_READ:
		/* Wait until full packet headers is available. */
		if (incomplete_header(data)) {
			slog_noise(client, "C: got partial header, trying to wait a bit");
			return false;
		}
		if (!get_header(data, &pkt)) {
			char hex[8*2 + 1];
			disconnect_client(client, true, "bad packet header: '%s'",
					  hdr2hex(data, hex, sizeof(hex)));
			return false;
		}
		slog_noise(client, "read pkt='%c' len=%u", pkt_desc(&pkt), pkt.len);

		/*
		 * If we are reading an SSL request or GSSAPI
		 * encryption request, we should have no data already
		 * buffered at this point.  If we do, it was received
		 * before we performed the SSL or GSSAPI handshake, so
		 * it wasn't encrypted and indeed may have been
		 * injected by a man-in-the-middle.  We report this
		 * case to the client.
		 */
		if (pkt.type == PKT_SSLREQ && mbuf_avail_for_read(data) > 0) {
			disconnect_client(client, true, "received unencrypted data after SSL request");
			return false;
		}
		if (pkt.type == PKT_GSSENCREQ && mbuf_avail_for_read(data) > 0) {
			disconnect_client(client, true, "received unencrypted data after GSSAPI encryption request");
			return false;
		}

		client->request_time = get_cached_time();
		if (expect_startup_packet(client)) {
			res = handle_client_startup(client, &pkt);
		} else {
			res = handle_client_work(client, &pkt);
		}

		break;
	case SBUF_EV_FLUSH:
		/* client is not interested in it */
		break;
	case SBUF_EV_PKT_CALLBACK:
	{
		bool first = false;
		if (client->packet_cb_state.pkt.type == 0) {
			first = true;
			if (!get_header(data, &client->packet_cb_state.pkt)) {
				char hex[8*2 + 1];
				disconnect_client(client, true, "bad packet header: '%s'",
						  hdr2hex(data, hex, sizeof(hex)));
				return false;
			}
			mbuf_rewind_reader(data);
		}

		switch (client->packet_cb_state.flag) {
		case CB_WANT_COMPLETE_PACKET:
			if (first) {
				slog_debug(client,
					   "buffering complete packet, pkt='%c' len=%d incomplete=%s available=%d",
					   pkt_desc(&client->packet_cb_state.pkt),
					   client->packet_cb_state.pkt.len,
					   incomplete_pkt(&client->packet_cb_state.pkt) ? "true" : "false",
					   mbuf_avail_for_read(data));

				mbuf_init_dynamic(&client->packet_cb_state.pkt.data);
				if (!mbuf_make_room(&client->packet_cb_state.pkt.data, client->packet_cb_state.pkt.len))
					return false;
			}

			if (!mbuf_write_raw_mbuf(&client->packet_cb_state.pkt.data, data))
				return false;

			if (sbuf->pkt_remain != mbuf_avail_for_read(data)) {
				/*
				 * We wrote the partial packet to our temporary buffer. So
				 * we "handled" it and want to receive more data.
				 */
				res = true;
				break;
			}

			/*
			 * We wrote the full packet into memory. Change the callback state
			 * to indicate that. If anything fails while handling this packet
			 * we'll continue from the current state in the callback state
			 * machine.
			 */
			client->packet_cb_state.flag = CB_HANDLE_COMPLETE_PACKET;
		/* fallthrough */
		case CB_HANDLE_COMPLETE_PACKET:
			/* Make sure we start reading after the header. */
			if (expect_startup_packet(client)) {
				pkt_rewind_v2(&client->packet_cb_state.pkt);
				res = handle_client_startup(client, &client->packet_cb_state.pkt);
			} else {
				pkt_rewind_v3(&client->packet_cb_state.pkt);
				res = handle_client_work(client, &client->packet_cb_state.pkt);
			}
			if (!res) {
				return false;
			}

			client->packet_cb_state.flag = CB_NONE;
			free_header(&client->packet_cb_state.pkt);
			break;
		default:
			disconnect_client(client, true, "BUG: unknown packet callback flag");
			break;
		}
		break;
	}
	case SBUF_EV_TLS_READY:
		sbuf_continue(&client->sbuf);
		res = true;
		break;
	}
	return res;
}<|MERGE_RESOLUTION|>--- conflicted
+++ resolved
@@ -526,12 +526,8 @@
 
 		if (!check_user_connection_count(client))
 			return false;
-<<<<<<< HEAD
-	} else if (cf_auth_type == AUTH_PAM) {
-=======
 		}
 	} else if (cf_auth_type == AUTH_TYPE_PAM) {
->>>>>>> 4caacb7c
 		if (client->db->auth_user_credentials) {
 			slog_error(client, "PAM can't be used together with database authentication");
 			disconnect_client(client, true, "bouncer config error");
