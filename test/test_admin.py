<<<<<<< HEAD
import time

=======
import psycopg
import pytest
>>>>>>> 1dbde965
from psycopg.rows import dict_row

from .utils import capture, run


def test_show(bouncer):
    show_items = [
        "clients",
        "config",
        "databases",
        # Calling SHOW FDS on MacOS leaks the returned file descriptors to the
        # python test runner. So we don't test this one directly. SHOW FDS is
        # still tested indirectly by the takeover tests.
        # "fds",
        "help",
        "lists",
        "peers",
        "peer_pools",
        "pools",
        "servers",
        "sockets",
        "active_sockets",
        "state",
        "stats",
        "stats_totals",
        "stats_averages",
        "users",
        "totals",
        "mem",
        "dns_hosts",
        "dns_zones",
    ]

    for item in show_items:
        bouncer.admin(f"SHOW {item}")


<<<<<<< HEAD
def test_socket_id(bouncer) -> None:
    """Test that PgSocket id is assigned as expected for sockets."""
    config = f"""
    [databases]
    p1 = host={bouncer.pg.host} port={bouncer.pg.port}

    [pgbouncer]
    listen_addr = {bouncer.host}
    listen_port = {bouncer.port}
    auth_type = trust
    admin_users = pgbouncer
    logfile = {bouncer.log_path}
    auth_file = {bouncer.auth_path}
    pool_mode = session
    server_lifetime = 0
    """

    with bouncer.run_with_config(config):
        with bouncer.cur(
            dbname="pgbouncer", user="pgbouncer", row_factory=dict_row
        ) as admin_cursor:
            admin_cursor.execute("SHOW SOCKETS")
            servers = admin_cursor.fetchall()
            initial_id = max([i["id"] for i in servers])

            for i in range(1, 4):
                conn_2 = bouncer.conn(dbname="p1")
                curr = conn_2.cursor()
                _ = curr.execute("SELECT 1")
                time.sleep(2)
                clients = admin_cursor.execute("SHOW SOCKETS").fetchall()
                assert len(clients) == 3
                assert set(
                    [
                        initial_id,
                        initial_id + i * 2 - 1,
                        initial_id + i * 2,
                    ]
                ) == set([client["id"] for client in clients])
                conn_2.close()
                time.sleep(2)


def test_server_id(bouncer) -> None:
    """Test that PgSocket id is assigned as expected for servers."""
    config = f"""
    [databases]
    p1 = host={bouncer.pg.host} port={bouncer.pg.port}

    [pgbouncer]
    listen_addr = {bouncer.host}
    listen_port = {bouncer.port}
    auth_type = trust
    admin_users = pgbouncer
    logfile = {bouncer.log_path}
    auth_file = {bouncer.auth_path}
    server_lifetime = 0
    """

    with bouncer.run_with_config(config):
        with bouncer.cur(
            dbname="pgbouncer", user="pgbouncer", row_factory=dict_row
        ) as admin_cursor:
            admin_cursor.execute("SHOW SOCKETS")
            servers = admin_cursor.fetchall()
            initial_id = max([i["id"] for i in servers])

            for i in range(1, 4):
                conn_2 = bouncer.conn(dbname="p1")
                curr = conn_2.cursor()
                _ = curr.execute("SELECT 1")
                time.sleep(2)
                clients = admin_cursor.execute("SHOW SERVERS").fetchall()
                assert [
                    initial_id + i * 2,
                ] == [client["id"] for client in clients]
                conn_2.close()
                time.sleep(2)


def test_client_id(bouncer) -> None:
    """Test that PgSocket id is assigned as expected for clients."""
    config = f"""
    [databases]
    p1 = host={bouncer.pg.host} port={bouncer.pg.port}

    [pgbouncer]
    listen_addr = {bouncer.host}
    listen_port = {bouncer.port}
    auth_type = trust
    admin_users = pgbouncer
    logfile = {bouncer.log_path}
    auth_file = {bouncer.auth_path}
    server_lifetime = 0
    """

    with bouncer.run_with_config(config):
        initial_id = bouncer.admin("SHOW CLIENTS", row_factory=dict_row)[0]["id"]

        for i in range(1, 4):
            clients = bouncer.admin("SHOW CLIENTS", row_factory=dict_row)
            assert [
                initial_id + i,
            ] == [client["id"] for client in clients]
=======
def test_kill_client_nonexisting(bouncer):
    # Connect to client as user A
    conn_1 = bouncer.conn(dbname="p0", user="maxedout")

    # Validate count
    clients = bouncer.admin("SHOW CLIENTS")
    assert len(clients) == 2

    # Get clients id
    client_id = [client for client in clients if client[2] == "p0"][0][-6]
    fake_client_id = hex(int(client_id, 16) + 1)

    # Issue kill client command
    with pytest.raises(
        psycopg.errors.ProtocolViolation,
        match=r"client not found",
    ):
        clients = bouncer.admin(f"KILL_CLIENT {fake_client_id}")

    # Validate count
    clients = bouncer.admin("SHOW CLIENTS")
    assert len(clients) == 2

    conn_1.close()


def test_kill_client_invalid(bouncer):
    # Connect to client as user A
    conn_1 = bouncer.conn(dbname="p0", user="maxedout")

    # Validate count
    clients = bouncer.admin("SHOW CLIENTS")
    assert len(clients) == 2

    # Issue kill client command
    with pytest.raises(
        psycopg.errors.ProtocolViolation,
        match=r"invalid client pointer supplied",
    ):
        clients = bouncer.admin("KILL_CLIENT non_existant_client_id")

    # Validate count
    clients = bouncer.admin("SHOW CLIENTS")
    assert len(clients) == 2

    conn_1.close()


def test_kill_client(bouncer):
    # Connect to client as user A
    conn_1 = bouncer.conn(dbname="p0", user="maxedout")

    # Validate count
    clients = bouncer.admin("SHOW CLIENTS")
    assert len(clients) == 2

    # Get clients id
    client_id = [client for client in clients if client[2] == "p0"][0][-6]

    # Issue kill client command
    clients = bouncer.admin(f"KILL_CLIENT {client_id}")

    # Validate count
    clients = bouncer.admin("SHOW CLIENTS")
    assert len(clients) == 1

    conn_1.close()
>>>>>>> 1dbde965


def test_show_version(bouncer):
    admin_version = bouncer.admin_value(f"SHOW VERSION")
    subprocess_result = capture(
        [*bouncer.base_command(), "--version"],
    )
    subprocess_version = subprocess_result.split("\n")[0]
    assert admin_version == subprocess_version


def test_help(bouncer):
    run([*bouncer.base_command(), "--help"])


def test_show_stats(bouncer):
    # Use session pooling database to see differenecs between transactions and
    # server assignments
    bouncer.default_db = "p3"
    bouncer.test()
    bouncer.test()
    bouncer.test()
    bouncer.test()
    with bouncer.cur() as cur:
        with cur.connection.transaction():
            cur.execute("SELECT 1")
            cur.execute("SELECT 1")
            cur.execute("SELECT 1")
        with cur.connection.transaction():
            cur.execute("SELECT 1")
            cur.execute("SELECT 1")
            cur.execute("SELECT 1")

    stats = bouncer.admin("SHOW STATS", row_factory=dict_row)
    p3_stats = next(s for s in stats if s["database"] == "p3")
    assert p3_stats is not None
    # 5 connection attempts (and thus assignments)
    assert p3_stats["total_server_assignment_count"] == 5
    # 4 autocommit queries + 2 transactions
    assert p3_stats["total_xact_count"] == 6
    # 11 SELECT 1 + 2 times COMMIT and ROLLBACK
    assert p3_stats["total_query_count"] == 15

    stats = bouncer.admin("SHOW STATS_TOTALS", row_factory=dict_row)
    p3_stats = next(s for s in stats if s["database"] == "p3")
    assert p3_stats is not None
    # 5 connection attempts (and thus assignments)
    assert p3_stats["server_assignment_count"] == 5
    # 4 autocommit queries + 2 transactions
    assert p3_stats["xact_count"] == 6
    # 11 SELECT 1 + 2 times COMMIT and ROLLBACK
    assert p3_stats["query_count"] == 15

    totals = bouncer.admin("SHOW TOTALS")
    # 5 connection attempts (and thus assignments)
    assert ("total_server_assignment_count", 5) in totals
    # 4 autocommit queries + 2 transactions + 4 admin commands
    assert ("total_xact_count", 10) in totals
    # 11 SELECT 1 + 2 times COMMIT and ROLLBACK + 4 admin commands
    assert ("total_query_count", 19) in totals<|MERGE_RESOLUTION|>--- conflicted
+++ resolved
@@ -1,10 +1,9 @@
-<<<<<<< HEAD
+
 import time
 
-=======
 import psycopg
 import pytest
->>>>>>> 1dbde965
+
 from psycopg.rows import dict_row
 
 from .utils import capture, run
@@ -42,7 +41,7 @@
         bouncer.admin(f"SHOW {item}")
 
 
-<<<<<<< HEAD
+
 def test_socket_id(bouncer) -> None:
     """Test that PgSocket id is assigned as expected for sockets."""
     config = f"""
@@ -147,7 +146,8 @@
             assert [
                 initial_id + i,
             ] == [client["id"] for client in clients]
-=======
+
+            
 def test_kill_client_nonexisting(bouncer):
     # Connect to client as user A
     conn_1 = bouncer.conn(dbname="p0", user="maxedout")
@@ -215,7 +215,7 @@
     assert len(clients) == 1
 
     conn_1.close()
->>>>>>> 1dbde965
+
 
 
 def test_show_version(bouncer):
