--- conflicted
+++ resolved
@@ -85,11 +85,8 @@
 	if (xact_count > 0)
 		avg->xact_time = (cur->xact_time - old->xact_time) / xact_count;
 
-<<<<<<< HEAD
 	if (backend_assignment_count > 0)
 		avg->wait_time = (cur->wait_time - old->wait_time) / backend_assignment_count;
-=======
-	avg->wait_time = USEC * (cur->wait_time - old->wait_time) / dur;
 
 	ps_client_parse_count = cur->ps_client_parse_count - old->ps_client_parse_count;
 	ps_server_parse_count = cur->ps_server_parse_count - old->ps_server_parse_count;
@@ -98,7 +95,6 @@
 	avg->ps_client_parse_count = USEC * ps_client_parse_count / dur;
 	avg->ps_server_parse_count = USEC * ps_server_parse_count / dur;
 	avg->ps_bind_count = USEC * ps_bind_count / dur;
->>>>>>> de33cd05
 }
 
 static void write_stats(PktBuf *buf, PgStats *stat, PgStats *old, char *dbname)
@@ -121,11 +117,7 @@
 	PgPool *pool;
 	struct List *item;
 	PgDatabase *cur_db = NULL;
-<<<<<<< HEAD
 	PgStats st_db, old_db;
-=======
-	PgStats st_total, st_db, old_db, old_total;
->>>>>>> de33cd05
 	PktBuf *buf;
 
 	reset_stats(&st_db);
@@ -165,11 +157,6 @@
 	}
 	if (cur_db) {
 		write_stats(buf, &st_db, &old_db, cur_db->name);
-<<<<<<< HEAD
-=======
-		stat_add(&st_total, &st_db);
-		stat_add(&old_total, &old_db);
->>>>>>> de33cd05
 	}
 	admin_flush(client, buf, "SHOW");
 
@@ -192,11 +179,7 @@
 	PgPool *pool;
 	struct List *item;
 	PgDatabase *cur_db = NULL;
-<<<<<<< HEAD
 	PgStats st_db, old_db;
-=======
-	PgStats st_total, st_db, old_db, old_total;
->>>>>>> de33cd05
 	PktBuf *buf;
 
 	reset_stats(&st_db);
@@ -232,11 +215,6 @@
 	}
 	if (cur_db) {
 		write_stats_totals(buf, &st_db, &old_db, cur_db->name);
-<<<<<<< HEAD
-=======
-		stat_add(&st_total, &st_db);
-		stat_add(&old_total, &old_db);
->>>>>>> de33cd05
 	}
 	admin_flush(client, buf, "SHOW");
 
@@ -259,11 +237,7 @@
 	PgPool *pool;
 	struct List *item;
 	PgDatabase *cur_db = NULL;
-<<<<<<< HEAD
 	PgStats st_db, old_db;
-=======
-	PgStats st_total, st_db, old_db, old_total;
->>>>>>> de33cd05
 	PktBuf *buf;
 
 	reset_stats(&st_db);
@@ -299,11 +273,6 @@
 	}
 	if (cur_db) {
 		write_stats_averages(buf, &st_db, &old_db, cur_db->name);
-<<<<<<< HEAD
-=======
-		stat_add(&st_total, &st_db);
-		stat_add(&old_total, &old_db);
->>>>>>> de33cd05
 	}
 	admin_flush(client, buf, "SHOW");
 
