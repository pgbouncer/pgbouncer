import asyncio
import os
import re

import psycopg
import pytest
from psycopg.rows import dict_row


@pytest.mark.asyncio
async def test_max_client_conn(bouncer):
    bouncer.default_db = "p1"
    bouncer.admin(f"set max_client_conn=5")
    result = bouncer.asleep(3, times=4)
    await asyncio.sleep(1)
    # should still be allowed, since it's the last allowed connection
    await bouncer.atest()
    result_last = bouncer.asleep(3)
    await asyncio.sleep(1)
    with pytest.raises(psycopg.OperationalError, match=r"max_client_conn"):
        await bouncer.atest()
    await result
    await result_last


def test_max_db_client_connections_local_override_global(bouncer):
    """Test that database level max_db_client_connections overrides server level max_db_client_connections."""
    test_db = "conn_limit_db"
    connect_args = {"dbname": test_db, "user": "muser1"}
    conns = [bouncer.conn(**connect_args) for _ in range(2)]
    dbs = bouncer.admin("SHOW DATABASES", row_factory=dict_row)
    db = [db for db in dbs if db["name"] == test_db][0]
    assert db["current_client_connections"] == 2
    assert db["max_client_connections"] == 2
    with pytest.raises(psycopg.OperationalError, match=r"max_db_client_connections"):
        _ = bouncer.conn(**connect_args)
    with pytest.raises(psycopg.OperationalError, match=r"max_db_client_connections"):
        _ = bouncer.conn(**connect_args)

    for conn in conns:
        conn.close()


@pytest.mark.parametrize(
    ("test_db", "test_user"),
    [
        ("p0", "muser1"),
        ("pgbouncer", "pgbouncer"),
        ("pgbouncer", "muser1"),
        ("authdb", "pswcheck_not_in_auth_file"),
    ],
)
def test_max_db_client_connections_global_negative(
    bouncer, test_db: str, test_user: str
) -> None:
    """Negative test of server wide max_db_client_connections setting."""
    bouncer.admin("SET max_db_client_connections = 2")
    bouncer.admin("SET stats_users = 'muser1'")
    bouncer.admin("SET admin_users = 'pgbouncer'")

    connect_args = {"dbname": test_db, "user": test_user}
    conns = [bouncer.conn(**connect_args) for _ in range(2)]
    dbs = bouncer.admin("SHOW DATABASES", row_factory=dict_row)
    db = [db for db in dbs if db["name"] == test_db][0]
    assert db["current_client_connections"] == 2 if test_db == "p0" else 3
    assert db["max_client_connections"] == 2

    if test_db == "pgbouncer" and test_user == "pgbouncer":
        _ = bouncer.conn(**connect_args)
    else:
        with pytest.raises(
            psycopg.OperationalError, match=r"max_db_client_connections"
        ):
            _ = bouncer.conn(**connect_args)

    for conn in conns:
        conn.close()


@pytest.mark.parametrize(
    ("test_db", "test_user"),
    [
        ("p0", "muser1"),
        ("pgbouncer", "pgbouncer"),
        ("pgbouncer", "muser1"),
        ("authdb", "pswcheck_not_in_auth_file"),
    ],
)
def test_max_db_client_connections_global_positive(
    bouncer, test_db: str, test_user: str
) -> None:
    """Positive test of server wide max_db_client_connections setting."""
    # with bouncer.run_with_config(config):
    bouncer.admin("SET max_db_client_connections = 2")
    bouncer.admin("SET stats_users = 'muser1'")
    bouncer.admin("SET admin_users = 'pgbouncer'")

    connect_args = {"dbname": test_db, "user": test_user}
    conn = bouncer.conn(**connect_args)
    # should still be allowed, since it's the last allowed connection
    dbs = bouncer.admin("SHOW DATABASES", row_factory=dict_row)
    db = [db for db in dbs if db["name"] == test_db][0]
    assert db["current_client_connections"] == 1 if test_db == "p0" else 2
    assert db["max_client_connections"] == 2
    _ = bouncer.conn(**connect_args)
    conn.close()


@pytest.mark.parametrize(
    ("test_db", "test_user"),
    [
        ("p0", "muser1"),
        ("pgbouncer", "pgbouncer"),
        ("pgbouncer", "muser1"),
        ("authdb", "pswcheck_not_in_auth_file"),
    ],
)
def test_max_db_client_connections_decrement(
    bouncer, test_db: str, test_user: str
) -> None:
    """Test that max_db_connections is correctly decremented when user closes connection."""
    bouncer.admin("SET stats_users = 'muser1'")
    bouncer.admin("SET admin_users = 'pgbouncer'")

    connect_args = {"dbname": test_db, "user": test_user}
    [conn_1, conn_2] = [bouncer.conn(**connect_args) for _ in range(2)]
    dbs = bouncer.admin("SHOW DATABASES", row_factory=dict_row)
    db = [db for db in dbs if db["name"] == test_db][0]
    assert db["current_client_connections"] == 2 if test_db == "p0" else 3

    conn_2.close()
    dbs = bouncer.admin("SHOW DATABASES", row_factory=dict_row)
    db = [db for db in dbs if db["name"] == test_db][0]
    assert db["current_client_connections"] == 1 if test_db == "p0" else 2


@pytest.mark.parametrize(
    ("test_db", "test_user"),
    [
        ("client_limit_db", "muser1"),
        ("client_limit_db_auth_passthrough", "pswcheck_not_in_auth_file"),
    ],
)
def test_max_db_client_connections_negative(
    bouncer, test_db: str, test_user: str
) -> None:
    """Negative test of database specific max_db_client_connections setting."""
    connect_args = {"dbname": test_db, "user": test_user}
    # with bouncer.run_with_config(config):
    conns = [bouncer.conn(**connect_args) for _ in range(2)]
    dbs = bouncer.admin("SHOW DATABASES", row_factory=dict_row)
    db = [db for db in dbs if db["name"] == test_db][0]
    assert db["current_client_connections"] == 2 if test_db == "p0" else 3
    assert db["max_client_connections"] == 2

    with pytest.raises(psycopg.OperationalError, match=r"max_db_client_connections"):
        bouncer.conn(**connect_args)

    for conn in conns:
        conn.close()


@pytest.mark.parametrize(
    ("test_db", "test_user"),
    [
        ("client_limit_db", "muser1"),
        ("client_limit_db_auth_passthrough", "pswcheck_not_in_auth_file"),
    ],
)
def test_max_db_client_connections_positive(bouncer, test_db: str, test_user) -> None:
    """Positive test of database specific max_db_client_connections setting."""
    connect_args = {"dbname": test_db, "user": test_user}
    # with bouncer.run_with_config(config):
    conn = bouncer.conn(**connect_args)
    # should still be allowed, since it's the last allowed connection
    dbs = bouncer.admin("SHOW DATABASES", row_factory=dict_row)
    db = [db for db in dbs if db["name"] == test_db][0]
    assert db["current_client_connections"] == 1 if test_db == "p0" else 2
    assert db["max_client_connections"] == 2
    _ = bouncer.conn(**connect_args)
    conn.close()


@pytest.mark.asyncio
async def test_pool_size(pg, bouncer):
    # per user pool_size
    await bouncer.asleep(0.5, dbname="p0a", user="poolsize1", times=3)
    assert pg.connection_count(dbname="p0", users=("poolsize1",)) == 1
    # even though we connect using user poolsize1 its setting do not apply is forced user is configured for db
    await bouncer.asleep(0.5, dbname="p0", user="poolsize1", times=5)
    assert pg.connection_count(dbname="p0", users=("bouncer",)) == 2

    # per db pool_size
    await bouncer.asleep(0.5, times=5)
    assert pg.connection_count("p0") == 2

    # global pool_size
    bouncer.default_db = "p1"
    await bouncer.asleep(0.5, times=10)
    assert pg.connection_count("p1") == 5

    # test reload (GH issue #248)
    bouncer.admin("set default_pool_size = 7")
    await bouncer.asleep(0.5, times=10)
    assert pg.connection_count("p1") == 7


@pytest.mark.asyncio
async def test_min_pool_size(pg, bouncer):
    # uncommenting the db that has "forced" maintenance enabled
    # by not having this db enabled we avoid polluting other tests
    # with connections getting autocreated
    with bouncer.ini_path.open() as f:
        original = f.read()
    with bouncer.ini_path.open("w") as f:
        # uncomment the relevant db
        new = re.sub(r"^;p0z= (.+)", r"p0z= \g<1>", original, flags=re.MULTILINE)
        print(new)
        f.write(new)
    bouncer.admin("reload")

    # having to wait a little to give janitor time to create connection to satisfy min_pool_size
    await asyncio.sleep(2)

    # ensure db without min_pool_size has no connections
    # p0
    assert pg.connection_count(dbname="p0", users=("bouncer",)) == 0
    # ensure db with min_pool_size and forced user (p0z) has the required
    # backend connections
    assert pg.connection_count(dbname="p0", users=("pswcheck",)) == 3

    # ensure db with min_pool_size and no forced user (p0x) has no backend
    # connections
    assert pg.connection_count(dbname="p0", users=("postgres",)) == 0
    # client connecting to p0x should trigger backend connection creation up to
    # min_pool_size.
    #
    # NOTE: It's a bit tricky to get the timing of this test to work
    # robustly: Full maintenance runs three times a second, so we
    # need to wait at least 1/3 seconds for it to notice for sure
    # that the pool is in use.  When it does, it will launch one
    # connection per round, so we need to wait at least 3 * 1/3
    # second before all the min pool connections are launched.
    # Also, we need to keep the query running while this is
    # happening so that the pool doesn't become momentarily
    # unused.
    result = bouncer.asleep(2, dbname="p0x")
    await asyncio.sleep(2)
    await result
    assert pg.connection_count(dbname="p0", users=("postgres",)) == 5


@pytest.mark.parametrize(
    ("test_db", "test_user"),
    [
        ("p0", "maxedout3"),
        ("pgbouncer", "maxedout3"),
        ("pgbouncer", "maxedout2"),
        ("pauthz", "pswcheck_not_in_auth_file"),
    ],
)
def test_max_user_client_connections_local_override_global(
    bouncer, test_db: str, test_user: str
) -> None:
    """Test that user level overrides global connection limit.

    1. Set global client connection limit
    2. Grab user data from `SHOW USERS` for user with max_user_client_connections set
    3. Validate that the user level max_user_client_connections is returned

    Tests 4 users: normal, admin, stats, and auth pass through
    """
    bouncer.admin("set max_user_client_connections=1")
    bouncer.admin("set admin_users='maxedout3,pgbouncer'")
    bouncer.admin("set stats_users=maxedout2")

    connect_args = {"dbname": test_db, "user": test_user}

    conn_1 = bouncer.conn(**connect_args)
    users = bouncer.admin("SHOW USERS", row_factory=dict_row)
    user = next(user for user in users if user["name"] == test_user)
    assert user["max_user_client_connections"] == 2
    assert user["current_client_connections"] == 1

    bouncer.conn(**connect_args)
    conn_1.close()


@pytest.mark.parametrize(
    ("test_db", "test_user"),
    [
        ("p0", "maxedout4"),
        ("pgbouncer", "maxedout4"),
        ("pgbouncer", "maxedout5"),
        ("authdb", "pswcheck_not_in_auth_file"),
    ],
)
def test_max_user_client_connections_global_positive(
    bouncer, test_db: str, test_user: str
) -> None:
    """Positive test for global max_user_client_connections setting."""
    bouncer.admin("SET max_user_client_connections=2")
    bouncer.admin("SET admin_users='maxedout4,pgbouncer'")
    bouncer.admin("SET stats_users='maxedout5'")

    connect_args = {"dbname": test_db, "user": test_user}
    conn_1 = bouncer.conn(**connect_args)
    users = bouncer.admin("SHOW USERS", row_factory=dict_row)
    user = next(user for user in users if user["name"] == test_user)
    assert user["max_user_client_connections"] == 2
    assert user["current_client_connections"] == 1
    # should still be allowed, since it's the last allowed connection
    bouncer.conn(**connect_args)
    conn_1.close()


@pytest.mark.parametrize(
    ("test_db", "test_user"),
    [
        ("p0", "maxedout4"),
        ("pgbouncer", "maxedout4"),
        ("pgbouncer", "maxedout5"),
        ("authdb", "pswcheck_not_in_auth_file"),
    ],
)
def test_max_user_client_connections_global_negative(
    bouncer, test_db: str, test_user: str
) -> None:
    """Negative test for max_user_client_connections setting.

    Test that default user level connection limit correctly rejects connection after
    2 users are connected. Also checks that user counts are correctly reflected in
    SHOW USERS stats command.
    Test covers admin db and real db
    """
    bouncer.admin("SET max_user_client_connections=2")
    bouncer.admin("SET admin_users='maxedout4,pgbouncer'")
    bouncer.admin("SET stats_users='maxedout5'")

    connect_args = {"dbname": test_db, "user": test_user}
    conns = [bouncer.conn(**connect_args) for _ in range(2)]
    users = bouncer.admin("SHOW USERS", row_factory=dict_row)
    user = next(user for user in users if user["name"] == test_user)
    assert user["max_user_client_connections"] == 2
    assert user["current_client_connections"] == 2

    # Make sure error is correctly 2 times sequentially
    for _ in range(2):
        if test_db == "pgbouncer" and test_user == "maxedout4":
            bouncer.conn(**connect_args)
        else:
            with pytest.raises(
                psycopg.OperationalError, match=r"max_user_client_connections"
            ):
                bouncer.conn(**connect_args)

    for conn in conns:
        conn.close()


@pytest.mark.parametrize(
    ("test_db", "test_user"),
    [
        ("p0", "maxedout3"),
        ("pgbouncer", "maxedout3"),
        ("pgbouncer", "maxedout2"),
        ("authdb", "pswcheck_not_in_auth_file"),
    ],
)
def test_max_user_client_connections_positive(
    bouncer, test_db: str, test_user: str
) -> None:
    """Positive test of user level max_user_client_connections setting.

    Test that user level connection limits allow users to connect up to the limit level.
    Also test that SHOW USERS stats correctly reflect this number.
    """
    bouncer.admin("SET max_user_client_connections=2")
    bouncer.admin("SET admin_users='maxedout2,pgbouncer'")
    bouncer.admin("SET stats_users='maxedout3'")
    connect_args = {"dbname": test_db, "user": test_user}
    conn_1 = bouncer.conn(**connect_args)
    users = bouncer.admin("SHOW USERS", row_factory=dict_row)
    user = next(user for user in users if user["name"] == test_user)
    assert user["max_user_client_connections"] == 2
    assert user["current_client_connections"] == 1

    # should still be allowed, since it's the last allowed connection
    conn_2 = bouncer.conn(**connect_args)

    for conn in [conn_1, conn_2]:
        conn.close()


@pytest.mark.parametrize(
    ("test_db", "test_user"),
    [
        ("p0", "maxedout3"),
        ("pgbouncer", "maxedout3"),
        ("pgbouncer", "maxedout2"),
        ("authdb", "pswcheck_not_in_auth_file"),
    ],
)
def test_max_user_client_connections_negative(
    bouncer, test_db: str, test_user: str
) -> None:
    """Negative test of user level max_user_client_connections setting.

    Test that user level connection limit correctly rejects connection after
    2 users are connected. Also checks that user counts are correctly reflected in
    SHOW USERS stats command.
    Test covers admin db and real db
    """
    bouncer.admin("SET max_user_client_connections=2")
    bouncer.admin("SET admin_users='maxedout2,pgbouncer'")
    bouncer.admin("SET stats_users='maxedout3'")
    connect_args = {"dbname": test_db, "user": test_user}
    conns = [bouncer.conn(**connect_args) for _ in range(2)]
    users = bouncer.admin("SHOW USERS", row_factory=dict_row)
    user = next(user for user in users if user["name"] == test_user)
    assert user["max_user_client_connections"] == 2
    assert user["current_client_connections"] == 2

    if test_db == "pgbouncer" and test_user == "maxedout2":
        bouncer.conn(**connect_args)
    else:
        with pytest.raises(
            psycopg.OperationalError, match=r"max_user_client_connections"
        ):
            bouncer.conn(**connect_args)

    for conn in conns:
        conn.close()


def test_user_client_count_db_connect_fail(pg, bouncer) -> None:
    test_user = "maxedout3"
    test_dbname = "user_passthrough"

    pg.nossl_access(dbname="p0", auth_type="reject", user=test_user)
    pg.ssl_access(dbname="p0", auth_type="reject", user=test_user)
    pg.reload()

    users = bouncer.admin("SHOW USERS", row_factory=dict_row)
    user = next(user for user in users if user["name"] == test_user)
    assert user["current_client_connections"] == 0

    connect_args = {"dbname": test_dbname, "user": test_user}
    with pytest.raises(psycopg.OperationalError):
        _ = bouncer.conn(**connect_args)

    users = bouncer.admin("SHOW USERS", row_factory=dict_row)
    user = next(user for user in users if user["name"] == test_user)
    assert user["current_client_connections"] == 0


def test_min_pool_size_with_lower_max_user_connections(bouncer):
    # The p0x in test.init has min_pool_size set to 5. This should make
    # the PgBouncer try to create a pool for maxedout2 user of size 5 after a
    # client connects to the PgBouncer. However maxedout2 user has
    # max_user_connections set to 2, so the final pool size should be only 2.

    # Running a query for sufficient time for us to reach the final
    # connection count in the pool and detect any evictions.
    with bouncer.log_contains(r"new connection to server \(from", times=2):
        with bouncer.log_contains("closing because: evicted", times=0):
            bouncer.sleep(2, dbname="p0x", user="maxedout2")


def test_min_pool_size_with_lower_max_db_connections(bouncer):
    # The p0x in test.init has min_pool_size set to 5. This should make
    # the PgBouncer try to create a pool for puser1 user of size 5 after a client
    # connects to the PgBouncer. However the db also has max_db_connections set
    # to 2, so the final pool size should be only 2.

    # Running a query for sufficient time for us to reach the final
    # connection count in the pool and detect any evictions.
    with bouncer.log_contains(r"new connection to server \(from", times=2):
        with bouncer.log_contains("closing because: evicted", times=0):
            bouncer.sleep(2, dbname="p0y", user="puser1")


@pytest.mark.asyncio
async def test_reserve_pool_size(pg, bouncer):
    bouncer.admin("set reserve_pool_size = 3")
    bouncer.admin("set reserve_pool_timeout = 2")

    # Disable tls to get more consistent timings
    bouncer.admin("set server_tls_sslmode = disable")

    with bouncer.log_contains("taking connection from reserve_pool", times=3):
        # default_pool_size is 5, so half of the connections will need to wait
        # until the reserve_pool_timeout (2 seconds) is reached. At that point
        # 3 more connections should be allowed to continue.
        result = bouncer.asleep(10, dbname="p1", times=10)
        await asyncio.sleep(1)
        assert pg.connection_count("p1") == 5
        await asyncio.sleep(8)
        assert pg.connection_count("p1") == 8
        await result


@pytest.mark.asyncio
<<<<<<< HEAD
async def test_user_reserve_pool_size(pg, bouncer):
=======
async def test_database_reserve_pool_size(pg, bouncer):
>>>>>>> bd7c2bd6
    bouncer.admin("set reserve_pool_timeout = 2")

    # Disable tls to get more consistent timings
    bouncer.admin("set server_tls_sslmode = disable")

    with bouncer.log_contains("taking connection from reserve_pool", times=2):
<<<<<<< HEAD
        # respoolsize1 user has a pool_size of 1 and reserve_pool_size of 2
        # this means 1 connection should happen immediately while 2 out of
        # the 3 remaining connections happen after reserve_pool_timeout
        result = bouncer.asleep(10, dbname="p0a", user="respoolsize1", times=4)
        await asyncio.sleep(1)
        assert pg.connection_count(dbname="p0", users=("respoolsize1",)) == 1
        await asyncio.sleep(8)
        assert pg.connection_count(dbname="p0", users=("respoolsize1",)) == 3
=======
        # p0a db has a pool_size of 2 and reserve_pool_size of 2
        # this means 2 connections should happen immediately while 2 out of
        # the 3 remaining connections happen after reserve_pool_timeout
        result = bouncer.asleep(10, dbname="p0", user="bouncer", times=5)
        await asyncio.sleep(1)
        assert pg.connection_count(dbname="p0", users=("bouncer",)) == 2
        await asyncio.sleep(8)
        assert pg.connection_count(dbname="p0", users=("bouncer",)) == 4
        await result


@pytest.mark.asyncio
async def test_database_reserve_pool_size_old_param(pg, bouncer):
    bouncer.admin("set reserve_pool_timeout = 2")

    # Disable tls to get more consistent timings
    bouncer.admin("set server_tls_sslmode = disable")

    with bouncer.log_contains("taking connection from reserve_pool", times=2):
        # p0a db has a pool_size of 2 and reserve_pool of 2
        # this means 2 connections should happen immediately while 2 out of
        # the 3 remaining connections happen after reserve_pool_timeout
        result = bouncer.asleep(10, dbname="p0a", user="bouncer", times=5)
        await asyncio.sleep(1)
        assert pg.connection_count(dbname="p0", users=("bouncer",)) == 2
        await asyncio.sleep(8)
        assert pg.connection_count(dbname="p0", users=("bouncer",)) == 4
>>>>>>> bd7c2bd6
        await result


@pytest.mark.asyncio
async def test_max_db_connections(pg, bouncer):
    # some users, doesn't matter which ones
    users = ["muser1", "muser2", "puser1", "puser2", "postgres"]

    # p2 has max_db_connections=4
    await asyncio.gather(
        *[bouncer.asleep(0.5, dbname="p2", user=u, times=2) for u in users]
    )

    # p2 in PgBouncer maps to p0 in Postgres
    assert pg.connection_count("p0", users=users) == 4


@pytest.mark.asyncio
async def test_max_user_connections(pg, bouncer):
    # some users, doesn't matter which ones
    dbnames = ["p7a", "p7b", "p7c"]

    await asyncio.gather(
        *[
            bouncer.asleep(0.5, dbname=db, user="maxedout", times=3, connect_timeout=10)
            for db in dbnames
        ]
    )

    assert pg.connection_count("p7", users=["maxedout"]) == 3<|MERGE_RESOLUTION|>--- conflicted
+++ resolved
@@ -501,18 +501,13 @@
 
 
 @pytest.mark.asyncio
-<<<<<<< HEAD
 async def test_user_reserve_pool_size(pg, bouncer):
-=======
-async def test_database_reserve_pool_size(pg, bouncer):
->>>>>>> bd7c2bd6
     bouncer.admin("set reserve_pool_timeout = 2")
 
     # Disable tls to get more consistent timings
     bouncer.admin("set server_tls_sslmode = disable")
 
     with bouncer.log_contains("taking connection from reserve_pool", times=2):
-<<<<<<< HEAD
         # respoolsize1 user has a pool_size of 1 and reserve_pool_size of 2
         # this means 1 connection should happen immediately while 2 out of
         # the 3 remaining connections happen after reserve_pool_timeout
@@ -521,7 +516,10 @@
         assert pg.connection_count(dbname="p0", users=("respoolsize1",)) == 1
         await asyncio.sleep(8)
         assert pg.connection_count(dbname="p0", users=("respoolsize1",)) == 3
-=======
+
+
+@pytest.mark.asyncio
+async def test_database_reserve_pool_size(pg, bouncer):
         # p0a db has a pool_size of 2 and reserve_pool_size of 2
         # this means 2 connections should happen immediately while 2 out of
         # the 3 remaining connections happen after reserve_pool_timeout
@@ -549,7 +547,6 @@
         assert pg.connection_count(dbname="p0", users=("bouncer",)) == 2
         await asyncio.sleep(8)
         assert pg.connection_count(dbname="p0", users=("bouncer",)) == 4
->>>>>>> bd7c2bd6
         await result
 
 
