dnl Process this file with autoconf to produce a configure script.

AC_INIT([PgBouncer],
<<<<<<< HEAD
        [1.11.0-1],
=======
        [1.12.0],
>>>>>>> b0876fda
        [https://github.com/pgbouncer/pgbouncer/issues], [],
        [https://www.pgbouncer.org/])
AC_CONFIG_SRCDIR(src/janitor.c)
AC_CONFIG_HEADER(lib/usual/config.h)
AC_PREREQ([2.59])

dnl basic init
AC_USUAL_INIT

dnl Checks for programs.
AC_USUAL_PROGRAM_CHECK

PKG_PROG_PKG_CONFIG

AC_CHECK_PROGS(PANDOC, pandoc, pandoc)

dnl check for windows tools
if test "$PORTNAME" = "win32"; then
  AC_CHECK_TOOL([WINDRES], [windres])
  AC_CHECK_TOOL([DLLWRAP], [dllwrap])
  AC_CHECK_TOOL([DLLTOOL], [dlltool])
fi
AC_CHECK_TOOL([STRIP], [strip])

dnl Checks for header files.
AC_USUAL_HEADER_CHECK
AC_CHECK_HEADERS([sys/resource.h sys/wait.h])

dnl Checks for typedefs, structures, and compiler characteristics.
AC_USUAL_TYPE_CHECK

dnl autoconf 2.59 does not have UINT macros nor docdir
m4_ifdef([AC_TYPE_UINT8_T], [
  AC_TYPE_UINT8_T
  AC_TYPE_UINT32_T
  AC_TYPE_UINT64_T
], [
  datarootdir='${prefix}/share'
  docdir='${datarootdir}/doc/${PACKAGE_TARNAME}'
  AC_SUBST(datarootdir)
  AC_SUBST(docdir)
])

dnl Checks for library functions.
AC_USUAL_FUNCTION_CHECK
AC_SEARCH_LIBS(clock_gettime, rt)
AC_SEARCH_LIBS(getsockname, socket)
AC_SEARCH_LIBS(gethostbyname, nsl)
AC_SEARCH_LIBS(hstrerror, resolv)
AC_CHECK_FUNCS(lstat)

dnl Find libevent
PKG_CHECK_MODULES(LIBEVENT, libevent)

dnl Check for PAM authentication support
pam_support=no
AC_ARG_WITH(pam,
  AC_HELP_STRING([--with-pam], [build with PAM support]),
  [ PAM=
    if test "$withval" != no; then
        have_pthreads=no
        # Look for PAM header and lib
        AC_CHECK_HEADERS(security/pam_appl.h, [have_pam_header=t])
        AC_CHECK_HEADERS(pthread.h, [have_pthreads=yes])
        AC_SEARCH_LIBS(pam_start, pam, [have_libpam=t])
        AC_SEARCH_LIBS(pthread_create, pthread, [], [have_pthreads=no])
        if test x"${have_pthreads}" != xyes; then
           AC_MSG_ERROR([pthread library should be available for PAM support])
        fi
        if test x"${have_pam_header}" != x -a x"${have_libpam}" != x -a x"${have_pthreads}" = xyes; then
          pam_support=yes
          AC_DEFINE(HAVE_PAM, 1, [PAM support])
        fi
    fi
  ], [])

##
## DNS backend
##

# make sure all vars are set
use_cares=no
use_udns=no
use_evdns=no

dnl Find c-ares
AC_MSG_CHECKING([whether to use c-ares for DNS lookups])
AC_ARG_WITH(cares,
  AC_HELP_STRING([--with-cares@<:@=PREFIX@:>@], [build with c-ares support]),
  [ if test "$withval" = "no"; then
      use_cares=no
    elif test "$withval" = "yes"; then
      use_cares="$withval"
      CARES_CFLAGS=""
      CARES_LIBS="-lcares"
    elif test "$withval" = "auto"; then
      use_cares="$withval"
    else
      use_cares=yes
      CARES_CFLAGS="-I$withval/include"
      CARES_LIBS="-L$withval/lib -lcares"
    fi
  ], [use_cares=auto])
AC_MSG_RESULT([$use_cares])

if test "$use_cares" = "auto"; then
  PKG_CHECK_MODULES(CARES, [libcares >= 1.6.0], [use_cares=yes], [use_cares=no])
fi

if test "$use_cares" = "yes"; then
  AC_DEFINE(USE_CARES, 1, [Use c-ares for name resolution.])

  # does it support SOA parse
  tmp_CFLAGS="$CFLAGS"
  tmp_LIBS="$LIBS"
  CFLAGS="$CARES_CFLAGS $CFLAGS"
  LIBS="$CARES_LIBS $LIBS"
  AC_CHECK_FUNCS(ares_parse_soa_reply)
  LIBS="$tmp_LIBS"
  CFLAGS="$tmp_CFLAGS"

else # !cares

dnl Find libudns
AC_MSG_CHECKING([whether to use libudns])
AC_ARG_WITH(udns,
  AC_HELP_STRING([--with-udns@<:@=PREFIX@:>@], [build with udns support]),
  [ if test "$withval" = "no"; then
      use_udns=no
    elif test "$withval" = "yes"; then
      use_udns=yes
    else
      use_udns=yes
      CPPFLAGS="$CPPFLAGS -I$withval/include"
      LDFLAGS="$LDFLAGS -L$withval/lib"
    fi
  ], [])
AC_MSG_RESULT([$use_udns])

if test "$use_udns" = "yes"; then
  AC_DEFINE(USE_UDNS, 1, [Use UDNS for name resolution.])
  LIBS="-ludns $LIBS"
  AC_MSG_CHECKING([whether libudns is available])
  AC_LINK_IFELSE([AC_LANG_SOURCE([
    #include <sys/types.h>
    #include <sys/time.h>
    #include <stddef.h>
    #include <udns.h>
    int main(void) {
      struct dns_ctx *ctx = NULL;
      dns_init(ctx, 0);
      dns_reset(ctx);
    } ])],
  [AC_MSG_RESULT([found])],
  [AC_MSG_ERROR([not found, cannot proceed])])

else # !udns

dnl Allow user to override the decision
AC_ARG_ENABLE(evdns, AC_HELP_STRING([--disable-evdns], [do not use libevent for DNS lookups]),
              [use_evdns=$enableval], [use_evdns=yes])
AC_MSG_CHECKING([whether to use libevent for DNS lookups])
if test "$use_evdns" = "yes"; then
  AC_DEFINE(USE_EVDNS, 1, [Use libevent for DNS lookups.])
  AC_MSG_RESULT([yes])
else
  AC_MSG_RESULT([no])
fi

dnl Check if need getaddinfo_a compat
if test "$use_udns.$use_cares.$use_evdns" = "no.no.no"; then
  AC_USUAL_GETADDRINFO_A
fi

fi # !udns

fi # !cares

## end of DNS

AC_USUAL_TLS

AC_USUAL_DEBUG
AC_USUAL_CASSERT
AC_USUAL_WERROR

dnl Output findings
AC_OUTPUT([config.mak])

dnl If separate build dir, link Makefile over
test -f Makefile || {
  echo "Linking Makefile"
  ln -s $srcdir/Makefile
}

echo ""
echo "Results:"
dnl Note: Report here should match selection in src/dnslookup.c
if test "$use_cares" = "yes"; then
  echo "  adns = c-ares"
elif test "$use_udns" = "yes"; then
  echo "  adns = udns"
elif test "$use_evdns" = "yes"; then
  echo "  adns = evdns2"
elif test "$ac_cv_usual_glibc_gaia" = "yes"; then
  echo "  adns = libc"
else
  echo "  adns = compat"
fi
echo "  pam  = $pam_support"
echo "  tls  = $tls_support"
echo ""<|MERGE_RESOLUTION|>--- conflicted
+++ resolved
@@ -1,11 +1,7 @@
 dnl Process this file with autoconf to produce a configure script.
 
 AC_INIT([PgBouncer],
-<<<<<<< HEAD
-        [1.11.0-1],
-=======
-        [1.12.0],
->>>>>>> b0876fda
+        [1.12.0-1],
         [https://github.com/pgbouncer/pgbouncer/issues], [],
         [https://www.pgbouncer.org/])
 AC_CONFIG_SRCDIR(src/janitor.c)
