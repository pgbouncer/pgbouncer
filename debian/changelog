--- conflicted
+++ resolved
@@ -1,22 +1,20 @@
-<<<<<<< HEAD
+pgbouncer (1.7.2-1) unstable; urgency=low
+
+  * v1.7.2
+
+ -- Marko Kreen <markokr@gmail.com>  Fri, 26 Feb 2016 10:29:47 +0200
+
+pgbouncer (1.7.1-1) unstable; urgency=low
+
+  * v1.7.1
+
+ -- Marko Kreen <markokr@gmail.com>  Thu, 18 Feb 2016 18:34:55 +0200
+
 pgbouncer (1.7cdb-1) precise; urgency=medium
 
   * v1.7 with CartoDB patch
 
  -- Antonio Zamorano <azamorano@gmail.com>  Fri, 19 Feb 2016 12:22:54 +0100
-=======
-pgbouncer (1.7.2-1) unstable; urgency=low
-
-  * v1.7.2
-
- -- Marko Kreen <markokr@gmail.com>  Fri, 26 Feb 2016 10:29:47 +0200
-
-pgbouncer (1.7.1-1) unstable; urgency=low
-
-  * v1.7.1
-
- -- Marko Kreen <markokr@gmail.com>  Thu, 18 Feb 2016 18:34:55 +0200
->>>>>>> fe131277
 
 pgbouncer (1.7-1) unstable; urgency=low
 
