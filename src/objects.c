--- conflicted
+++ resolved
@@ -1405,15 +1405,15 @@
  */
 void disconnect_client(PgSocket *client, bool notify, const char *reason, ...)
 {
-<<<<<<< HEAD
+
 	if (client->db && client->contributes_db_client_count) {
 		client->db->client_connection_count--;
-=======
+
 	if (client->login_user_credentials) {
 		if (client->login_user_credentials->global_user && client->user_connection_counted) {
 			client->login_user_credentials->global_user->client_connection_count--;
 		}
->>>>>>> 585a6300
+
 	}
 	if (reason) {
 		char buf[128];
